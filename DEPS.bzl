load("@bazel_gazelle//:deps.bzl", "go_repository")

def go_deps():
    go_repository(
        name = "cc_mvdan_gofumpt",
        build_file_proto_mode = "disable",
        importpath = "mvdan.cc/gofumpt",
        sum = "h1:avhhrOmv0IuvQVK7fvwV91oFSGAk5/6Po8GXTzICeu8=",
        version = "v0.3.1",
    )
    go_repository(
        name = "cc_mvdan_interfacer",
        build_file_proto_mode = "disable",
        importpath = "mvdan.cc/interfacer",
        sum = "h1:WX1yoOaKQfddO/mLzdV4wptyWgoH/6hwLs7QHTixo0I=",
        version = "v0.0.0-20180901003855-c20040233aed",
    )
    go_repository(
        name = "cc_mvdan_lint",
        build_file_proto_mode = "disable",
        importpath = "mvdan.cc/lint",
        sum = "h1:DxJ5nJdkhDlLok9K6qO+5290kphDJbHOQO1DFFFTeBo=",
        version = "v0.0.0-20170908181259-adc824a0674b",
    )
    go_repository(
        name = "cc_mvdan_unparam",
        build_file_proto_mode = "disable",
        importpath = "mvdan.cc/unparam",
        sum = "h1:seuXWbRB1qPrS3NQnHmFKLJLtskWyueeIzmLXghMGgk=",
        version = "v0.0.0-20220706161116-678bad134442",
    )

    go_repository(
        name = "co_honnef_go_tools",
        build_file_proto_mode = "disable_global",
        importpath = "honnef.co/go/tools",
        sum = "h1:oDx7VAwstgpYpb3wv0oxiZlxY+foCpRAwY7Vk6XpAgA=",
        version = "v0.3.3",
    )
    go_repository(
        name = "com_4d63_gochecknoglobals",
        build_file_proto_mode = "disable",
        importpath = "4d63.com/gochecknoglobals",
        sum = "h1:zeZSRqj5yCg28tCkIV/z/lWbwvNm5qnKVS15PI8nhD0=",
        version = "v0.1.0",
    )

    go_repository(
        name = "com_github_ajg_form",
        build_file_proto_mode = "disable_global",
        importpath = "github.com/ajg/form",
        sum = "h1:t9c7v8JUKu/XxOGBU0yjNpaMloxGEJhUkqFRq0ibGeU=",
        version = "v1.5.1",
    )
    go_repository(
        name = "com_github_ajstarks_svgo",
        build_file_proto_mode = "disable_global",
        importpath = "github.com/ajstarks/svgo",
        sum = "h1:wVe6/Ea46ZMeNkQjjBW6xcqyQA/j5e0D6GytH95g0gQ=",
        version = "v0.0.0-20180226025133-644b8db467af",
    )
    go_repository(
        name = "com_github_alecthomas_template",
        build_file_proto_mode = "disable_global",
        importpath = "github.com/alecthomas/template",
        sum = "h1:JYp7IbQjafoB+tBA3gMyHYHrpOtNuDiK/uB5uXxq5wM=",
        version = "v0.0.0-20190718012654-fb15b899a751",
    )
    go_repository(
        name = "com_github_alecthomas_units",
        build_file_proto_mode = "disable_global",
        importpath = "github.com/alecthomas/units",
        sum = "h1:UQZhZ2O0vMHr2cI+DC1Mbh0TJxzA3RcLoMsFw+aXw7E=",
        version = "v0.0.0-20190924025748-f65c72e2690d",
    )
    go_repository(
        name = "com_github_alexkohler_prealloc",
        build_file_proto_mode = "disable",
        importpath = "github.com/alexkohler/prealloc",
        sum = "h1:Hbq0/3fJPQhNkN0dR95AVrr6R7tou91y0uHG5pOcUuw=",
        version = "v1.0.0",
    )
    go_repository(
        name = "com_github_alingse_asasalint",
        build_file_proto_mode = "disable",
        importpath = "github.com/alingse/asasalint",
        sum = "h1:SFwnQXJ49Kx/1GghOFz1XGqHYKp21Kq1nHad/0WQRnw=",
        version = "v0.0.11",
    )

    go_repository(
        name = "com_github_aliyun_alibaba_cloud_sdk_go",
        build_file_proto_mode = "disable",
        importpath = "github.com/aliyun/alibaba-cloud-sdk-go",
        sum = "h1:Q/yk4z/cHUVZfgTqtD09qeYBxHwshQAjVRX73qs8UH0=",
        version = "v1.61.1581",
    )

    go_repository(
        name = "com_github_andreasbriese_bbloom",
        build_file_proto_mode = "disable_global",
        importpath = "github.com/AndreasBriese/bbloom",
        sum = "h1:HD8gA2tkByhMAwYaFAX9w2l7vxvBQ5NMoxDrkhqhtn4=",
        version = "v0.0.0-20190306092124-e2d15f34fcf9",
    )
    go_repository(
        name = "com_github_antihax_optional",
        build_file_proto_mode = "disable_global",
        importpath = "github.com/antihax/optional",
        sum = "h1:xK2lYat7ZLaVVcIuj82J8kIro4V6kDe0AUDFboUCwcg=",
        version = "v1.0.0",
    )
    go_repository(
        name = "com_github_antonboom_errname",
        build_file_proto_mode = "disable",
        importpath = "github.com/Antonboom/errname",
        sum = "h1:mBBDKvEYwPl4WFFNwec1CZO096G6vzK9vvDQzAwkako=",
        version = "v0.1.7",
    )
    go_repository(
        name = "com_github_antonboom_nilnil",
        build_file_proto_mode = "disable",
        importpath = "github.com/Antonboom/nilnil",
        sum = "h1:PHhrh5ANKFWRBh7TdYmyyq2gyT2lotnvFvvFbylF81Q=",
        version = "v0.1.1",
    )

    go_repository(
        name = "com_github_apache_thrift",
        build_file_proto_mode = "disable_global",
        importpath = "github.com/apache/thrift",
        sum = "h1:Jz3KVLYY5+JO7rDiX0sAuRGtuv2vG01r17Y9nLMWNUw=",
        version = "v0.13.1-0.20201008052519-daf620915714",
    )
    go_repository(
        name = "com_github_armon_circbuf",
        build_file_proto_mode = "disable_global",
        importpath = "github.com/armon/circbuf",
        sum = "h1:QEF07wC0T1rKkctt1RINW/+RMTVmiwxETico2l3gxJA=",
        version = "v0.0.0-20150827004946-bbbad097214e",
    )
    go_repository(
        name = "com_github_armon_consul_api",
        build_file_proto_mode = "disable_global",
        importpath = "github.com/armon/consul-api",
        sum = "h1:G1bPvciwNyF7IUmKXNt9Ak3m6u9DE1rF+RmtIkBpVdA=",
        version = "v0.0.0-20180202201655-eb2c6b5be1b6",
    )
    go_repository(
        name = "com_github_armon_go_metrics",
        build_file_proto_mode = "disable_global",
        importpath = "github.com/armon/go-metrics",
        sum = "h1:8GUt8eRujhVEGZFFEjBj46YV4rDjvGrNxb0KMWYkL2I=",
        version = "v0.0.0-20180917152333-f0300d1749da",
    )
    go_repository(
        name = "com_github_armon_go_radix",
        build_file_proto_mode = "disable_global",
        importpath = "github.com/armon/go-radix",
        sum = "h1:BUAU3CGlLvorLI26FmByPp2eC2qla6E1Tw+scpcg/to=",
        version = "v0.0.0-20180808171621-7fddfc383310",
    )
    go_repository(
        name = "com_github_ashanbrown_forbidigo",
        build_file_proto_mode = "disable",
        importpath = "github.com/ashanbrown/forbidigo",
        sum = "h1:VkYIwb/xxdireGAdJNZoo24O4lmnEWkactplBlWTShc=",
        version = "v1.3.0",
    )
    go_repository(
        name = "com_github_ashanbrown_makezero",
        build_file_proto_mode = "disable",
        importpath = "github.com/ashanbrown/makezero",
        sum = "h1:iCQ87C0V0vSyO+M9E/FZYbu65auqH0lnsOkf5FcB28s=",
        version = "v1.1.1",
    )

    go_repository(
        name = "com_github_aws_aws_sdk_go",
        build_file_proto_mode = "disable_global",
        importpath = "github.com/aws/aws-sdk-go",
        sum = "h1:jLDC9RsNoYMLFlKpB8LdqUnoDdC2yvkS4QbuyPQJ8+M=",
        version = "v1.44.48",
    )
    go_repository(
        name = "com_github_aymerick_raymond",
        build_file_proto_mode = "disable_global",
        importpath = "github.com/aymerick/raymond",
        sum = "h1:Ppm0npCCsmuR9oQaBtRuZcmILVE74aXE+AmrJj8L2ns=",
        version = "v2.0.3-0.20180322193309-b565731e1464+incompatible",
    )
    go_repository(
        name = "com_github_azure_azure_sdk_for_go",
        build_file_proto_mode = "disable",
        importpath = "github.com/Azure/azure-sdk-for-go",
        sum = "h1:bch1RS060vGpHpY3zvQDV4rOiRw25J1zmR/B9a76aSA=",
        version = "v23.2.0+incompatible",
    )

    go_repository(
        name = "com_github_azure_azure_sdk_for_go_sdk_azcore",
        build_file_proto_mode = "disable_global",
        importpath = "github.com/Azure/azure-sdk-for-go/sdk/azcore",
        sum = "h1:KQgdWmEOmaJKxaUUZwHAYh12t+b+ZJf8q3friycK1kA=",
        version = "v0.20.0",
    )
    go_repository(
        name = "com_github_azure_azure_sdk_for_go_sdk_azidentity",
        build_file_proto_mode = "disable_global",
        importpath = "github.com/Azure/azure-sdk-for-go/sdk/azidentity",
        sum = "h1:VBvHGLJbaY0+c66NZHdS9cgjHVYSH6DDa0XJMyrblsI=",
        version = "v0.12.0",
    )
    go_repository(
        name = "com_github_azure_azure_sdk_for_go_sdk_internal",
        build_file_proto_mode = "disable_global",
        importpath = "github.com/Azure/azure-sdk-for-go/sdk/internal",
        sum = "h1:BUYIbDf/mMZ8945v3QkG3OuqGVyS4Iek0AOLwdRAYoc=",
        version = "v0.8.1",
    )
    go_repository(
        name = "com_github_azure_azure_sdk_for_go_sdk_storage_azblob",
        build_file_proto_mode = "disable_global",
        importpath = "github.com/Azure/azure-sdk-for-go/sdk/storage/azblob",
        sum = "h1:62Ew5xXg5UCGIXDOM7+y4IL5/6mQJq1nenhBCJAeGX8=",
        version = "v0.2.0",
    )
    go_repository(
        name = "com_github_azure_go_autorest",
        build_file_proto_mode = "disable",
        importpath = "github.com/Azure/go-autorest",
        sum = "h1:Q2feRPMlcfVcqz3pF87PJzkm5lZrL+x6BDtzhODzNJM=",
        version = "v11.2.8+incompatible",
    )

    go_repository(
        name = "com_github_benbjohnson_clock",
        build_file_proto_mode = "disable_global",
        importpath = "github.com/benbjohnson/clock",
        sum = "h1:ip6w0uFQkncKQ979AypyG0ER7mqUSBdKLOgAle/AT8A=",
        version = "v1.3.0",
    )
    go_repository(
        name = "com_github_beorn7_perks",
        build_file_proto_mode = "disable_global",
        importpath = "github.com/beorn7/perks",
        sum = "h1:VlbKKnNfV8bJzeqoa4cOKqO6bYr3WgKZxO8Z16+hsOM=",
        version = "v1.0.1",
    )
    go_repository(
        name = "com_github_bgentry_speakeasy",
        build_file_proto_mode = "disable_global",
        importpath = "github.com/bgentry/speakeasy",
        sum = "h1:ByYyxL9InA1OWqxJqqp2A5pYHUrCiAL6K3J+LKSsQkY=",
        version = "v0.1.0",
    )
    go_repository(
        name = "com_github_biogo_store",
        build_file_proto_mode = "disable",
        importpath = "github.com/biogo/store",
        sum = "h1:tYoz1OeRpx3dJZlh9T4dQt4kAndcmpl+VNdzbSgFC/0=",
        version = "v0.0.0-20160505134755-913427a1d5e8",
    )

    go_repository(
        name = "com_github_bketelsen_crypt",
        build_file_proto_mode = "disable_global",
        importpath = "github.com/bketelsen/crypt",
        sum = "h1:+0HFd5KSZ/mm3JmhmrDukiId5iR6w4+BdFtfSy4yWIc=",
        version = "v0.0.3-0.20200106085610-5cbc8cc4026c",
    )
    go_repository(
        name = "com_github_bkielbasa_cyclop",
        build_file_proto_mode = "disable",
        importpath = "github.com/bkielbasa/cyclop",
        sum = "h1:7Jmnh0yL2DjKfw28p86YTd/B4lRGcNuu12sKE35sM7A=",
        version = "v1.2.0",
    )

    go_repository(
        name = "com_github_blacktear23_go_proxyprotocol",
        build_file_proto_mode = "disable_global",
        importpath = "github.com/blacktear23/go-proxyprotocol",
        sum = "h1:zR7PZeoU0wAkElcIXenFiy3R56WB6A+UEVi4c6RH8wo=",
        version = "v1.0.2",
    )
    go_repository(
        name = "com_github_blizzy78_varnamelen",
        build_file_proto_mode = "disable",
        importpath = "github.com/blizzy78/varnamelen",
        sum = "h1:oqSblyuQvFsW1hbBHh1zfwrKe3kcSj0rnXkKzsQ089M=",
        version = "v0.8.0",
    )
    go_repository(
        name = "com_github_bombsimon_wsl_v3",
        build_file_proto_mode = "disable",
        importpath = "github.com/bombsimon/wsl/v3",
        sum = "h1:Mka/+kRLoQJq7g2rggtgQsjuI/K5Efd87WX96EWFxjM=",
        version = "v3.3.0",
    )
    go_repository(
        name = "com_github_breml_bidichk",
        build_file_proto_mode = "disable",
        importpath = "github.com/breml/bidichk",
        sum = "h1:qe6ggxpTfA8E75hdjWPZ581sY3a2lnl0IRxLQFelECI=",
        version = "v0.2.3",
    )
    go_repository(
        name = "com_github_breml_errchkjson",
        build_file_proto_mode = "disable",
        importpath = "github.com/breml/errchkjson",
        sum = "h1:YdDqhfqMT+I1vIxPSas44P+9Z9HzJwCeAzjB8PxP1xw=",
        version = "v0.3.0",
    )

    go_repository(
        name = "com_github_burntsushi_toml",
        build_file_proto_mode = "disable_global",
        importpath = "github.com/BurntSushi/toml",
        sum = "h1:Rt8g24XnyGTyglgET/PRUNlrUeu9F5L+7FilkXfZgs0=",
        version = "v1.2.0",
    )
    go_repository(
        name = "com_github_burntsushi_xgb",
        build_file_proto_mode = "disable_global",
        importpath = "github.com/BurntSushi/xgb",
        sum = "h1:1BDTz0u9nC3//pOCMdNH+CiXJVYJh5UQNCOBG7jbELc=",
        version = "v0.0.0-20160522181843-27f122750802",
    )
    go_repository(
        name = "com_github_butuzov_ireturn",
        build_file_proto_mode = "disable",
        importpath = "github.com/butuzov/ireturn",
        sum = "h1:QvrO2QF2+/Cx1WA/vETCIYBKtRjc30vesdoPUNo1EbY=",
        version = "v0.1.1",
    )

    go_repository(
        name = "com_github_carlmjohnson_flagext",
        build_file_proto_mode = "disable_global",
        importpath = "github.com/carlmjohnson/flagext",
        sum = "h1:/c4uK3ie786Z7caXLcIMvePNSSiH3bQVGDvmGLMme60=",
        version = "v0.21.0",
    )
    go_repository(
        name = "com_github_cenk_backoff",
        build_file_proto_mode = "disable",
        importpath = "github.com/cenk/backoff",
        sum = "h1:7vXVw3g7XE+Vnj0A9TmFGtMeP4oZQ5ZzpPvKhLFa80E=",
        version = "v2.0.0+incompatible",
    )

    go_repository(
        name = "com_github_census_instrumentation_opencensus_proto",
        build_file_proto_mode = "disable_global",
        importpath = "github.com/census-instrumentation/opencensus-proto",
        sum = "h1:glEXhBS5PSLLv4IXzLA5yPRVX4bilULVyxxbrfOtDAk=",
        version = "v0.2.1",
    )
    go_repository(
        name = "com_github_certifi_gocertifi",
        build_file_proto_mode = "disable_global",
        importpath = "github.com/certifi/gocertifi",
        sum = "h1:uH66TXeswKn5PW5zdZ39xEwfS9an067BirqA+P4QaLI=",
        version = "v0.0.0-20200922220541-2c3bb06c6054",
    )
    go_repository(
        name = "com_github_cespare_xxhash",
        build_file_proto_mode = "disable_global",
        importpath = "github.com/cespare/xxhash",
        sum = "h1:a6HrQnmkObjyL+Gs60czilIUGqrzKutQD6XZog3p+ko=",
        version = "v1.1.0",
    )
    go_repository(
        name = "com_github_cespare_xxhash_v2",
        build_file_proto_mode = "disable_global",
        importpath = "github.com/cespare/xxhash/v2",
        sum = "h1:YRXhKfTDauu4ajMg1TPgFO5jnlC2HCbmLXMcTG5cbYE=",
        version = "v2.1.2",
    )
    go_repository(
        name = "com_github_charithe_durationcheck",
        build_file_proto_mode = "disable",
        importpath = "github.com/charithe/durationcheck",
        sum = "h1:mPP4ucLrf/rKZiIG/a9IPXHGlh8p4CzgpyTy6EEutYk=",
        version = "v0.0.9",
    )
    go_repository(
        name = "com_github_chavacava_garif",
        build_file_proto_mode = "disable",
        importpath = "github.com/chavacava/garif",
        sum = "h1:E7LT642ysztPWE0dfz43cWOvMiF42DyTRC+eZIaO4yI=",
        version = "v0.0.0-20220630083739-93517212f375",
    )

    go_repository(
        name = "com_github_cheggaaa_pb_v3",
        build_file_proto_mode = "disable_global",
        importpath = "github.com/cheggaaa/pb/v3",
        sum = "h1:bC8oemdChbke2FHIIGy9mn4DPJ2caZYQnfbRqwmdCoA=",
        version = "v3.0.8",
    )
    go_repository(
        name = "com_github_cheynewallace_tabby",
        build_file_proto_mode = "disable_global",
        importpath = "github.com/cheynewallace/tabby",
        sum = "h1:JvUR8waht4Y0S3JF17G6Vhyt+FRhnqVCkk8l4YrOU54=",
        version = "v1.1.1",
    )
    go_repository(
        name = "com_github_chzyer_logex",
        build_file_proto_mode = "disable_global",
        importpath = "github.com/chzyer/logex",
        sum = "h1:Swpa1K6QvQznwJRcfTfQJmTE72DqScAa40E+fbHEXEE=",
        version = "v1.1.10",
    )
    go_repository(
        name = "com_github_chzyer_readline",
        build_file_proto_mode = "disable_global",
        importpath = "github.com/chzyer/readline",
        sum = "h1:fY5BOSpyZCqRo5OhCuC+XN+r/bBCmeuuJtjz+bCNIf8=",
        version = "v0.0.0-20180603132655-2972be24d48e",
    )
    go_repository(
        name = "com_github_chzyer_test",
        build_file_proto_mode = "disable_global",
        importpath = "github.com/chzyer/test",
        sum = "h1:q763qf9huN11kDQavWsoZXJNW3xEE4JJyHa5Q25/sd8=",
        version = "v0.0.0-20180213035817-a1ea475d72b1",
    )
    go_repository(
        name = "com_github_client9_misspell",
        build_file_proto_mode = "disable_global",
        importpath = "github.com/client9/misspell",
        sum = "h1:ta993UF76GwbvJcIo3Y68y/M3WxlpEHPWIGDkJYwzJI=",
        version = "v0.3.4",
    )
    go_repository(
        name = "com_github_cloudykit_fastprinter",
        build_file_proto_mode = "disable_global",
        importpath = "github.com/CloudyKit/fastprinter",
        sum = "h1:3SgJcK9l5uPdBC/X17wanyJAMxM33+4ZhEIV96MIH8U=",
        version = "v0.0.0-20170127035650-74b38d55f37a",
    )
    go_repository(
        name = "com_github_cloudykit_jet",
        build_file_proto_mode = "disable_global",
        importpath = "github.com/CloudyKit/jet",
        sum = "h1:rZgFj+Gtf3NMi/U5FvCvhzaxzW/TaPYgUYx3bAPz9DE=",
        version = "v2.1.3-0.20180809161101-62edd43e4f88+incompatible",
    )
    go_repository(
        name = "com_github_cncf_udpa_go",
        build_file_proto_mode = "disable_global",
        importpath = "github.com/cncf/udpa/go",
        sum = "h1:hzAQntlaYRkVSFEfj9OTWlVV1H155FMD8BTKktLv0QI=",
        version = "v0.0.0-20210930031921-04548b0d99d4",
    )
    go_repository(
        name = "com_github_cncf_xds_go",
        build_file_proto_mode = "disable_global",
        importpath = "github.com/cncf/xds/go",
        sum = "h1:zH8ljVhhq7yC0MIeUL/IviMtY8hx2mK8cN9wEYb8ggw=",
        version = "v0.0.0-20211011173535-cb28da3451f1",
    )
    go_repository(
        name = "com_github_cockroachdb_apd",
        build_file_proto_mode = "disable",
        importpath = "github.com/cockroachdb/apd",
        sum = "h1:3LFP3629v+1aKXU5Q37mxmRxX/pIu1nijXydLShEq5I=",
        version = "v1.1.0",
    )
    go_repository(
        name = "com_github_cockroachdb_cmux",
        build_file_proto_mode = "disable",
        importpath = "github.com/cockroachdb/cmux",
        sum = "h1:dzj1/xcivGjNPwwifh/dWTczkwcuqsXXFHY1X/TZMtw=",
        version = "v0.0.0-20170110192607-30d10be49292",
    )
    go_repository(
        name = "com_github_cockroachdb_cockroach",
        build_file_proto_mode = "disable",
        importpath = "github.com/cockroachdb/cockroach",
        sum = "h1:0FHGBrsIyDci8tF7zujQkHdMTJdCTSIV9esrni2fKQI=",
        version = "v0.0.0-20170608034007-84bc9597164f",
    )
    go_repository(
        name = "com_github_cockroachdb_cockroach_go",
        build_file_proto_mode = "disable",
        importpath = "github.com/cockroachdb/cockroach-go",
        sum = "h1:2zRrJWIt/f9c9HhNHAgrRgq0San5gRRUJTBXLkchal0=",
        version = "v0.0.0-20181001143604-e0a95dfd547c",
    )

    go_repository(
        name = "com_github_cockroachdb_datadriven",
        build_file_proto_mode = "disable_global",
        importpath = "github.com/cockroachdb/datadriven",
        sum = "h1:uhZrAfEayBecH2w2tZmhe20HJ7hDvrrA4x2Bg9YdZKM=",
        version = "v1.0.0",
    )
    go_repository(
        name = "com_github_cockroachdb_errors",
        build_file_proto_mode = "disable_global",
        importpath = "github.com/cockroachdb/errors",
        sum = "h1:A5+txlVZfOqFBDa4mGz2bUWSp0aHElvHX2bKkdbQu+Y=",
        version = "v1.8.1",
    )
    go_repository(
        name = "com_github_cockroachdb_logtags",
        build_file_proto_mode = "disable_global",
        importpath = "github.com/cockroachdb/logtags",
        sum = "h1:o/kfcElHqOiXqcou5a3rIlMc7oJbMQkeLk0VQJ7zgqY=",
        version = "v0.0.0-20190617123548-eb05cc24525f",
    )
    go_repository(
        name = "com_github_cockroachdb_pebble",
        build_file_proto_mode = "disable_global",
        importpath = "github.com/cockroachdb/pebble",
        sum = "h1:Igd6YmtOZ77EgLAIaE9+mHl7+sAKaZ5m4iMI0Dz/J2A=",
        version = "v0.0.0-20210719141320-8c3bd06debb5",
    )
    go_repository(
        name = "com_github_cockroachdb_redact",
        build_file_proto_mode = "disable_global",
        importpath = "github.com/cockroachdb/redact",
        sum = "h1:8QG/764wK+vmEYoOlfobpe12EQcS81ukx/a4hdVMxNw=",
        version = "v1.0.8",
    )
    go_repository(
        name = "com_github_cockroachdb_sentry_go",
        build_file_proto_mode = "disable_global",
        importpath = "github.com/cockroachdb/sentry-go",
        sum = "h1:IKgmqgMQlVJIZj19CdocBeSfSaiCbEBZGKODaixqtHM=",
        version = "v0.6.1-cockroachdb.2",
    )
    go_repository(
        name = "com_github_codahale_hdrhistogram",
        build_file_proto_mode = "disable_global",
        importpath = "github.com/codahale/hdrhistogram",
        sum = "h1:qMd81Ts1T2OTKmB4acZcyKaMtRnY5Y44NuXGX2GFJ1w=",
        version = "v0.0.0-20161010025455-3a0bb77429bd",
    )
    go_repository(
        name = "com_github_codegangsta_inject",
        build_file_proto_mode = "disable_global",
        importpath = "github.com/codegangsta/inject",
        sum = "h1:sDMmm+q/3+BukdIpxwO365v/Rbspp2Nt5XntgQRXq8Q=",
        version = "v0.0.0-20150114235600-33e0aa1cb7c0",
    )
    go_repository(
        name = "com_github_colinmarc_hdfs_v2",
        build_file_proto_mode = "disable_global",
        importpath = "github.com/colinmarc/hdfs/v2",
        sum = "h1:x0hw/m+o3UE20Scso/KCkvYNc9Di39TBlCfGMkJ1/a0=",
        version = "v2.1.1",
    )
    go_repository(
        name = "com_github_coocood_bbloom",
        build_file_proto_mode = "disable_global",
        importpath = "github.com/coocood/bbloom",
        sum = "h1:W1SHiII3e0jVwvaQFglwu3kS9NLxOeTpvik7MbKCyuQ=",
        version = "v0.0.0-20190830030839-58deb6228d64",
    )
    go_repository(
        name = "com_github_coocood_freecache",
        build_file_proto_mode = "disable_global",
        importpath = "github.com/coocood/freecache",
        sum = "h1:/v1CqMq45NFH9mp/Pt142reundeBM0dVUD3osQBeu/U=",
        version = "v1.2.1",
    )
    go_repository(
        name = "com_github_coocood_rtutil",
        build_file_proto_mode = "disable_global",
        importpath = "github.com/coocood/rtutil",
        sum = "h1:NnLfQ77q0G4k2Of2c1ceQ0ec6MkLQyDp+IGdVM0D8XM=",
        version = "v0.0.0-20190304133409-c84515f646f2",
    )
    go_repository(
        name = "com_github_coreos_bbolt",
        build_file_proto_mode = "disable_global",
        importpath = "github.com/coreos/bbolt",
        sum = "h1:wZwiHHUieZCquLkDL0B8UhzreNWsPHooDAG3q34zk0s=",
        version = "v1.3.2",
    )
    go_repository(
        name = "com_github_coreos_etcd",
        build_file_proto_mode = "disable_global",
        importpath = "github.com/coreos/etcd",
        sum = "h1:8F3hqu9fGYLBifCmRCJsicFqDx/D68Rt3q1JMazcgBQ=",
        version = "v3.3.13+incompatible",
    )
    go_repository(
        name = "com_github_coreos_go_etcd",
        build_file_proto_mode = "disable_global",
        importpath = "github.com/coreos/go-etcd",
        sum = "h1:bXhRBIXoTm9BYHS3gE0TtQuyNZyeEMux2sDi4oo5YOo=",
        version = "v2.0.0+incompatible",
    )
    go_repository(
        name = "com_github_coreos_go_semver",
        build_file_proto_mode = "disable_global",
        importpath = "github.com/coreos/go-semver",
        sum = "h1:wkHLiw0WNATZnSG7epLsujiMCgPAc9xhjJ4tgnAxmfM=",
        version = "v0.3.0",
    )
    go_repository(
        name = "com_github_coreos_go_systemd",
        build_file_proto_mode = "disable_global",
        importpath = "github.com/coreos/go-systemd",
        sum = "h1:Wf6HqHfScWJN9/ZjdUKyjop4mf3Qdd+1TvvltAvM3m8=",
        version = "v0.0.0-20190321100706-95778dfbb74e",
    )
    go_repository(
        name = "com_github_coreos_go_systemd_v22",
        build_file_proto_mode = "disable_global",
        importpath = "github.com/coreos/go-systemd/v22",
        sum = "h1:D9/bQk5vlXQFZ6Kwuu6zaiXJ9oTPe68++AzAJc1DzSI=",
        version = "v22.3.2",
    )
    go_repository(
        name = "com_github_coreos_pkg",
        build_file_proto_mode = "disable_global",
        importpath = "github.com/coreos/pkg",
        sum = "h1:lBNOc5arjvs8E5mO2tbpBpLoyyu8B6e44T7hJy6potg=",
        version = "v0.0.0-20180928190104-399ea9e2e55f",
    )
    go_repository(
        name = "com_github_cpuguy83_go_md2man",
        build_file_proto_mode = "disable_global",
        importpath = "github.com/cpuguy83/go-md2man",
        sum = "h1:BSKMNlYxDvnunlTymqtgONjNnaRV1sTpcovwwjF22jk=",
        version = "v1.0.10",
    )
    go_repository(
        name = "com_github_cpuguy83_go_md2man_v2",
        build_file_proto_mode = "disable_global",
        importpath = "github.com/cpuguy83/go-md2man/v2",
        sum = "h1:p1EgwI/C7NhT0JmVkwCD2ZBK8j4aeHQX2pMHHBfMQ6w=",
        version = "v2.0.2",
    )
    go_repository(
        name = "com_github_creack_pty",
        build_file_proto_mode = "disable_global",
        importpath = "github.com/creack/pty",
        sum = "h1:07n33Z8lZxZ2qwegKbObQohDhXDQxiMMz1NOUGYlesw=",
        version = "v1.1.11",
    )
    go_repository(
        name = "com_github_curioswitch_go_reassign",
        build_file_proto_mode = "disable",
        importpath = "github.com/curioswitch/go-reassign",
        sum = "h1:ekM07+z+VFT560Exz4mTv0/s1yU9gem6CJc/tlYpkmI=",
        version = "v0.1.2",
    )

    go_repository(
        name = "com_github_cznic_mathutil",
        build_file_proto_mode = "disable_global",
        importpath = "github.com/cznic/mathutil",
        sum = "h1:iwZdTE0PVqJCos1vaoKsclOGD3ADKpshg3SRtYBbwso=",
        version = "v0.0.0-20181122101859-297441e03548",
    )
    go_repository(
        name = "com_github_cznic_sortutil",
        build_file_proto_mode = "disable_global",
        importpath = "github.com/cznic/sortutil",
        sum = "h1:LpMLYGyy67BoAFGda1NeOBQwqlv7nUXpm+rIVHGxZZ4=",
        version = "v0.0.0-20181122101858-f5f958428db8",
    )
    go_repository(
        name = "com_github_cznic_strutil",
        build_file_proto_mode = "disable_global",
        importpath = "github.com/cznic/strutil",
        sum = "h1:0rkFMAbn5KBKNpJyHQ6Prb95vIKanmAe62KxsrN+sqA=",
        version = "v0.0.0-20171016134553-529a34b1c186",
    )
    go_repository(
        name = "com_github_daixiang0_gci",
        build_file_proto_mode = "disable",
        importpath = "github.com/daixiang0/gci",
        sum = "h1:wUAqXChk8HbwXn8AfxD9DYSCp9Bpz1L3e6Q4Roe+q9E=",
        version = "v0.6.3",
    )

    go_repository(
        name = "com_github_danjacques_gofslock",
        build_file_proto_mode = "disable_global",
        importpath = "github.com/danjacques/gofslock",
        sum = "h1:X6mKGhCFOxrKeeHAjv/3UvT6e5RRxW6wRdlqlV6/H4w=",
        version = "v0.0.0-20191023191349-0a45f885bc37",
    )
    go_repository(
        name = "com_github_data_dog_go_sqlmock",
        build_file_proto_mode = "disable_global",
        importpath = "github.com/DATA-DOG/go-sqlmock",
        sum = "h1:Shsta01QNfFxHCfpW6YH2STWB0MudeXXEWMr20OEh60=",
        version = "v1.5.0",
    )
    go_repository(
        name = "com_github_datadog_zstd",
        build_file_proto_mode = "disable_global",
        importpath = "github.com/DataDog/zstd",
        sum = "h1:EndNeuB0l9syBZhut0wns3gV1hL8zX8LIu6ZiVHWLIQ=",
        version = "v1.4.5",
    )
    go_repository(
        name = "com_github_davecgh_go_spew",
        build_file_proto_mode = "disable_global",
        importpath = "github.com/davecgh/go-spew",
        sum = "h1:vj9j/u1bqnvCEfJOwUhtlOARqs3+rkHYY13jYWTU97c=",
        version = "v1.1.1",
    )
    go_repository(
        name = "com_github_denis_tingaikin_go_header",
        build_file_proto_mode = "disable",
        importpath = "github.com/denis-tingaikin/go-header",
        sum = "h1:tEaZKAlqql6SKCY++utLmkPLd6K8IBM20Ha7UVm+mtU=",
        version = "v0.4.3",
    )

    go_repository(
        name = "com_github_dgraph_io_badger",
        build_file_proto_mode = "disable_global",
        importpath = "github.com/dgraph-io/badger",
        sum = "h1:DshxFxZWXUcO0xX476VJC07Xsr6ZCBVRHKZ93Oh7Evo=",
        version = "v1.6.0",
    )
    go_repository(
        name = "com_github_dgraph_io_ristretto",
        build_file_proto_mode = "disable_global",
        importpath = "github.com/dgraph-io/ristretto",
        sum = "h1:Wrc3UKTS+cffkOx0xRGFC+ZesNuTfn0ThvEC72N0krk=",
        version = "v0.1.1-0.20220403145359-8e850b710d6d",
    )
    go_repository(
        name = "com_github_dgrijalva_jwt_go",
        build_file_proto_mode = "disable_global",
        importpath = "github.com/dgrijalva/jwt-go",
        replace = "github.com/form3tech-oss/jwt-go",
        sum = "h1:0sWoh2EtO7UrQdNTAN+hnU3QXa4AoivplyPLLHkcrLk=",
        version = "v3.2.6-0.20210809144907-32ab6a8243d7+incompatible",
    )
    go_repository(
        name = "com_github_dgryski_go_farm",
        build_file_proto_mode = "disable_global",
        importpath = "github.com/dgryski/go-farm",
        sum = "h1:fAjc9m62+UWV/WAFKLNi6ZS0675eEUC9y3AlwSbQu1Y=",
        version = "v0.0.0-20200201041132-a6ae2369ad13",
    )
    go_repository(
        name = "com_github_dgryski_go_sip13",
        build_file_proto_mode = "disable_global",
        importpath = "github.com/dgryski/go-sip13",
        sum = "h1:RMLoZVzv4GliuWafOuPuQDKSm1SJph7uCRnnS61JAn4=",
        version = "v0.0.0-20181026042036-e10d5fee7954",
    )
    go_repository(
        name = "com_github_djarvur_go_err113",
        build_file_proto_mode = "disable",
        importpath = "github.com/Djarvur/go-err113",
        sum = "h1:sHglBQTwgx+rWPdisA5ynNEsoARbiCBOyGcJM4/OzsM=",
        version = "v0.0.0-20210108212216-aea10b59be24",
    )

    go_repository(
        name = "com_github_dnaeon_go_vcr",
        build_file_proto_mode = "disable_global",
        importpath = "github.com/dnaeon/go-vcr",
        sum = "h1:zHCHvJYTMh1N7xnV7zf1m1GPBF9Ad0Jk/whtQ1663qI=",
        version = "v1.2.0",
    )
    go_repository(
        name = "com_github_docker_go_units",
        build_file_proto_mode = "disable_global",
        importpath = "github.com/docker/go-units",
        sum = "h1:3uh0PgVws3nIA0Q+MwDC8yjEPf9zjRfZZWXZYDct3Tw=",
        version = "v0.4.0",
    )
    go_repository(
        name = "com_github_dustin_go_humanize",
        build_file_proto_mode = "disable_global",
        importpath = "github.com/dustin/go-humanize",
        sum = "h1:VSnTsYCnlFHaM2/igO1h6X3HA71jcobQuxemgkq4zYo=",
        version = "v1.0.0",
    )
    go_repository(
        name = "com_github_eapache_go_resiliency",
        build_file_proto_mode = "disable_global",
        importpath = "github.com/eapache/go-resiliency",
        sum = "h1:v7g92e/KSN71Rq7vSThKaWIq68fL4YHvWyiUKorFR1Q=",
        version = "v1.2.0",
    )
    go_repository(
        name = "com_github_eapache_go_xerial_snappy",
        build_file_proto_mode = "disable_global",
        importpath = "github.com/eapache/go-xerial-snappy",
        sum = "h1:YEetp8/yCZMuEPMUDHG0CW/brkkEp8mzqk2+ODEitlw=",
        version = "v0.0.0-20180814174437-776d5712da21",
    )
    go_repository(
        name = "com_github_eapache_queue",
        build_file_proto_mode = "disable_global",
        importpath = "github.com/eapache/queue",
        sum = "h1:YOEu7KNc61ntiQlcEeUIoDTJ2o8mQznoNvUhiigpIqc=",
        version = "v1.1.0",
    )
    go_repository(
        name = "com_github_eknkc_amber",
        build_file_proto_mode = "disable_global",
        importpath = "github.com/eknkc/amber",
        sum = "h1:clC1lXBpe2kTj2VHdaIu9ajZQe4kcEY9j0NsnDDBZ3o=",
        version = "v0.0.0-20171010120322-cdade1c07385",
    )
    go_repository(
        name = "com_github_elastic_gosigar",
        build_file_proto_mode = "disable",
        importpath = "github.com/elastic/gosigar",
        sum = "h1:ehdJWCzrtTHhYDmUAO6Zpu+uez4UB/dhH0oJSQ/o1Pk=",
        version = "v0.9.0",
    )
    go_repository(
        name = "com_github_elazarl_go_bindata_assetfs",
        build_file_proto_mode = "disable",
        importpath = "github.com/elazarl/go-bindata-assetfs",
        sum = "h1:G/bYguwHIzWq9ZoyUQqrjTmJbbYn3j3CKKpKinvZLFk=",
        version = "v1.0.0",
    )
    go_repository(
        name = "com_github_emirpasic_gods",
        build_file_proto_mode = "disable",
        importpath = "github.com/emirpasic/gods",
        sum = "h1:FXtiHYKDGKCW2KzwZKx0iC0PQmdlorYgdFG9jPXJ1Bc=",
        version = "v1.18.1",
    )

    go_repository(
        name = "com_github_envoyproxy_go_control_plane",
        build_file_proto_mode = "disable_global",
        importpath = "github.com/envoyproxy/go-control-plane",
        sum = "h1:fP+fF0up6oPY49OrjPrhIJ8yQfdIM85NXMLkMg1EXVs=",
        version = "v0.9.10-0.20210907150352-cf90f659a021",
    )
    go_repository(
        name = "com_github_envoyproxy_protoc_gen_validate",
        build_file_proto_mode = "disable_global",
        importpath = "github.com/envoyproxy/protoc-gen-validate",
        sum = "h1:EQciDnbrYxy13PgWoY8AqoxGiPrpgBZ1R8UNe3ddc+A=",
        version = "v0.1.0",
    )
    go_repository(
        name = "com_github_esimonov_ifshort",
        build_file_proto_mode = "disable",
        importpath = "github.com/esimonov/ifshort",
        sum = "h1:6SID4yGWfRae/M7hkVDVVyppy8q/v9OuxNdmjLQStBA=",
        version = "v1.0.4",
    )

    go_repository(
        name = "com_github_etcd_io_bbolt",
        build_file_proto_mode = "disable_global",
        importpath = "github.com/etcd-io/bbolt",
        sum = "h1:gSJmxrs37LgTqR/oyJBWok6k6SvXEUerFTbltIhXkBM=",
        version = "v1.3.3",
    )
    go_repository(
        name = "com_github_etcd_io_gofail",
        build_file_proto_mode = "disable_global",
        importpath = "github.com/etcd-io/gofail",
        sum = "h1:Y2I0lxOttdUKz+hNaIdG3FtjuQrTmwXun1opRV65IZc=",
        version = "v0.0.0-20190801230047-ad7f989257ca",
    )
    go_repository(
        name = "com_github_ettle_strcase",
        build_file_proto_mode = "disable",
        importpath = "github.com/ettle/strcase",
        sum = "h1:htFueZyVeE1XNnMEfbqp5r67qAN/4r6ya1ysq8Q+Zcw=",
        version = "v0.1.1",
    )
    go_repository(
        name = "com_github_evanphx_json_patch",
        build_file_proto_mode = "disable",
        importpath = "github.com/evanphx/json-patch",
        sum = "h1:K1MDoo4AZ4wU0GIU/fPmtZg7VpzLjCxu+UwBD1FvwOc=",
        version = "v4.1.0+incompatible",
    )
    go_repository(
        name = "com_github_facebookgo_clock",
        build_file_proto_mode = "disable",
        importpath = "github.com/facebookgo/clock",
        sum = "h1:yDWHCSQ40h88yih2JAcL6Ls/kVkSE8GFACTGVnMPruw=",
        version = "v0.0.0-20150410010913-600d898af40a",
    )

    go_repository(
        name = "com_github_fasthttp_contrib_websocket",
        build_file_proto_mode = "disable_global",
        importpath = "github.com/fasthttp-contrib/websocket",
        sum = "h1:DddqAaWDpywytcG8w/qoQ5sAN8X12d3Z3koB0C3Rxsc=",
        version = "v0.0.0-20160511215533-1f3b11f56072",
    )
    go_repository(
        name = "com_github_fatanugraha_noloopclosure",
        build_file_proto_mode = "disable",
        importpath = "github.com/fatanugraha/noloopclosure",
        sum = "h1:AhepjAikNpk50qTZoipHZqeZtnyKT/C2Tk5dGn7nC+A=",
        version = "v0.1.1",
    )

    go_repository(
        name = "com_github_fatih_color",
        build_file_proto_mode = "disable_global",
        importpath = "github.com/fatih/color",
        sum = "h1:8LOYc1KYPPmyKMuN8QV2DNRWNbLo6LZ0iLs8+mlH53w=",
        version = "v1.13.0",
    )
    go_repository(
        name = "com_github_fatih_structs",
        build_file_proto_mode = "disable_global",
        importpath = "github.com/fatih/structs",
        sum = "h1:Q7juDM0QtcnhCpeyLGQKyg4TOIghuNXrkL32pHAUMxo=",
        version = "v1.1.0",
    )
    go_repository(
        name = "com_github_fatih_structtag",
        build_file_proto_mode = "disable",
        importpath = "github.com/fatih/structtag",
        sum = "h1:/OdNE99OxoI/PqaW/SuSK9uxxT3f/tcSZgon/ssNSx4=",
        version = "v1.2.0",
    )

    go_repository(
        name = "com_github_felixge_httpsnoop",
        build_file_proto_mode = "disable_global",
        importpath = "github.com/felixge/httpsnoop",
        sum = "h1:lvB5Jl89CsZtGIWuTcDM1E/vkVs49/Ml7JJe07l8SPQ=",
        version = "v1.0.1",
    )
    go_repository(
        name = "com_github_firefart_nonamedreturns",
        build_file_proto_mode = "disable",
        importpath = "github.com/firefart/nonamedreturns",
        sum = "h1:abzI1p7mAEPYuR4A+VLKn4eNDOycjYo2phmY9sfv40Y=",
        version = "v1.0.4",
    )

    go_repository(
        name = "com_github_flosch_pongo2",
        build_file_proto_mode = "disable_global",
        importpath = "github.com/flosch/pongo2",
        sum = "h1:GY1+t5Dr9OKADM64SYnQjw/w99HMYvQ0A8/JoUkxVmc=",
        version = "v0.0.0-20190707114632-bbf5a6c351f4",
    )
    go_repository(
        name = "com_github_fogleman_gg",
        build_file_proto_mode = "disable_global",
        importpath = "github.com/fogleman/gg",
        sum = "h1:WXb3TSNmHp2vHoCroCIB1foO/yQ36swABL8aOVeDpgg=",
        version = "v1.2.1-0.20190220221249-0403632d5b90",
    )
    go_repository(
        name = "com_github_form3tech_oss_jwt_go",
        build_file_proto_mode = "disable_global",
        importpath = "github.com/form3tech-oss/jwt-go",
        sum = "h1:/l4kBbb4/vGSsdtB5nUe8L7B9mImVMaBPw9L/0TBHU8=",
        version = "v3.2.5+incompatible",
    )
    go_repository(
        name = "com_github_fortytw2_leaktest",
        build_file_proto_mode = "disable_global",
        importpath = "github.com/fortytw2/leaktest",
        sum = "h1:u8491cBMTQ8ft8aeV+adlcytMZylmA5nnwwkRZjI8vw=",
        version = "v1.3.0",
    )
    go_repository(
        name = "com_github_frankban_quicktest",
        build_file_proto_mode = "disable_global",
        importpath = "github.com/frankban/quicktest",
        sum = "h1:8sXhOn0uLys67V8EsXLc6eszDs8VXWxL3iRvebPhedY=",
        version = "v1.11.3",
    )
    go_repository(
        name = "com_github_fsnotify_fsnotify",
        build_file_proto_mode = "disable_global",
        importpath = "github.com/fsnotify/fsnotify",
        sum = "h1:jRbGcIw6P2Meqdwuo0H1p6JVLbL5DHKAKlYndzMwVZI=",
        version = "v1.5.4",
    )
    go_repository(
        name = "com_github_fsouza_fake_gcs_server",
        build_file_proto_mode = "disable_global",
        importpath = "github.com/fsouza/fake-gcs-server",
        sum = "h1:XyaGOlqo+R5sjT03x2ymk0xepaQlgwhRLTT2IopW0zA=",
        version = "v1.19.0",
    )
    go_repository(
        name = "com_github_fzipp_gocyclo",
        build_file_proto_mode = "disable_global",
        importpath = "github.com/fzipp/gocyclo",
        sum = "h1:lsblElZG7d3ALtGMx9fmxeTKZaLLpU8mET09yN4BBLo=",
        version = "v0.6.0",
    )
    go_repository(
        name = "com_github_gaijinentertainment_go_exhaustruct_v2",
        build_file_proto_mode = "disable",
        importpath = "github.com/GaijinEntertainment/go-exhaustruct/v2",
        sum = "h1:DGdS4FlsdM6OkluXOhgkvwx05ZjD3Idm9WqtYnOmSuY=",
        version = "v2.2.2",
    )

    go_repository(
        name = "com_github_gavv_httpexpect",
        build_file_proto_mode = "disable_global",
        importpath = "github.com/gavv/httpexpect",
        sum = "h1:1X9kcRshkSKEjNJJxX9Y9mQ5BRfbxU5kORdjhlA1yX8=",
        version = "v2.0.0+incompatible",
    )
    go_repository(
        name = "com_github_getsentry_raven_go",
        build_file_proto_mode = "disable_global",
        importpath = "github.com/getsentry/raven-go",
        sum = "h1:no+xWJRb5ZI7eE8TWgIq1jLulQiIoLG0IfYxv5JYMGs=",
        version = "v0.2.0",
    )
    go_repository(
        name = "com_github_ghemawat_stream",
        build_file_proto_mode = "disable_global",
        importpath = "github.com/ghemawat/stream",
        sum = "h1:r5GgOLGbza2wVHRzK7aAj6lWZjfbAwiu/RDCVOKjRyM=",
        version = "v0.0.0-20171120220530-696b145b53b9",
    )
    go_repository(
        name = "com_github_ghodss_yaml",
        build_file_proto_mode = "disable_global",
        importpath = "github.com/ghodss/yaml",
        sum = "h1:wQHKEahhL6wmXdzwWG11gIVCkOv05bNOh+Rxn0yngAk=",
        version = "v1.0.0",
    )
    go_repository(
        name = "com_github_gin_contrib_sse",
        build_file_proto_mode = "disable_global",
        importpath = "github.com/gin-contrib/sse",
        sum = "h1:t8FVkw33L+wilf2QiWkw0UV77qRpcH/JHPKGpKa2E8g=",
        version = "v0.0.0-20190301062529-5545eab6dad3",
    )
    go_repository(
        name = "com_github_gin_gonic_gin",
        build_file_proto_mode = "disable_global",
        importpath = "github.com/gin-gonic/gin",
        sum = "h1:3tMoCCfM7ppqsR0ptz/wi1impNpT7/9wQtMZ8lr1mCQ=",
        version = "v1.4.0",
    )
    go_repository(
        name = "com_github_go_check_check",
        build_file_proto_mode = "disable_global",
        importpath = "github.com/go-check/check",
        sum = "h1:0gkP6mzaMqkmpcJYCFOLkIBwI7xFExG03bbkOkCvUPI=",
        version = "v0.0.0-20180628173108-788fd7840127",
    )
    go_repository(
        name = "com_github_go_critic_go_critic",
        build_file_proto_mode = "disable",
        importpath = "github.com/go-critic/go-critic",
        sum = "h1:abibh5XYBTASawfTQ0rA7dVtQT+6KzpGqb/J+DxRDaw=",
        version = "v0.6.3",
    )

    go_repository(
        name = "com_github_go_errors_errors",
        build_file_proto_mode = "disable_global",
        importpath = "github.com/go-errors/errors",
        sum = "h1:LUHzmkK3GUKUrL/1gfBUxAHzcev3apQlezX/+O7ma6w=",
        version = "v1.0.1",
    )
    go_repository(
        name = "com_github_go_gl_glfw",
        build_file_proto_mode = "disable_global",
        importpath = "github.com/go-gl/glfw",
        sum = "h1:QbL/5oDUmRBzO9/Z7Seo6zf912W/a6Sr4Eu0G/3Jho0=",
        version = "v0.0.0-20190409004039-e6da0acd62b1",
    )
    go_repository(
        name = "com_github_go_gl_glfw_v3_3_glfw",
        build_file_proto_mode = "disable_global",
        importpath = "github.com/go-gl/glfw/v3.3/glfw",
        sum = "h1:WtGNWLvXpe6ZudgnXrq0barxBImvnnJoMEhXAzcbM0I=",
        version = "v0.0.0-20200222043503-6f7a984d4dc4",
    )
    go_repository(
        name = "com_github_go_ini_ini",
        build_file_proto_mode = "disable",
        importpath = "github.com/go-ini/ini",
        sum = "h1:Mujh4R/dH6YL8bxuISne3xX2+qcQ9p0IxKAP6ExWoUo=",
        version = "v1.25.4",
    )

    go_repository(
        name = "com_github_go_kit_kit",
        build_file_proto_mode = "disable_global",
        importpath = "github.com/go-kit/kit",
        sum = "h1:wDJmvq38kDhkVxi50ni9ykkdUr1PKgqKOoi01fa0Mdk=",
        version = "v0.9.0",
    )
    go_repository(
        name = "com_github_go_kit_log",
        build_file_proto_mode = "disable_global",
        importpath = "github.com/go-kit/log",
        sum = "h1:7i2K3eKTos3Vc0enKCfnVcgHh2olr/MyfboYq7cAcFw=",
        version = "v0.2.0",
    )
    go_repository(
        name = "com_github_go_logfmt_logfmt",
        build_file_proto_mode = "disable_global",
        importpath = "github.com/go-logfmt/logfmt",
        sum = "h1:otpy5pqBCBZ1ng9RQ0dPu4PN7ba75Y/aA+UpowDyNVA=",
        version = "v0.5.1",
    )
    go_repository(
        name = "com_github_go_martini_martini",
        build_file_proto_mode = "disable_global",
        importpath = "github.com/go-martini/martini",
        sum = "h1:xveKWz2iaueeTaUgdetzel+U7exyigDYBryyVfV/rZk=",
        version = "v0.0.0-20170121215854-22fa46961aab",
    )
    go_repository(
        name = "com_github_go_ole_go_ole",
        build_file_proto_mode = "disable_global",
        importpath = "github.com/go-ole/go-ole",
        sum = "h1:/Fpf6oFPoeFik9ty7siob0G6Ke8QvQEuVcuChpwXzpY=",
        version = "v1.2.6",
    )
    go_repository(
        name = "com_github_go_sql_driver_mysql",
        build_file_proto_mode = "disable_global",
        importpath = "github.com/go-sql-driver/mysql",
        sum = "h1:BCTh4TKNUYmOmMUcQ3IipzF5prigylS7XXjEkfCHuOE=",
        version = "v1.6.0",
    )
    go_repository(
        name = "com_github_go_stack_stack",
        build_file_proto_mode = "disable_global",
        importpath = "github.com/go-stack/stack",
        sum = "h1:5SgMzNM5HxrEjV0ww2lTmX6E2Izsfxas4+YHWRs3Lsk=",
        version = "v1.8.0",
    )
    go_repository(
        name = "com_github_go_task_slim_sprig",
        build_file_proto_mode = "disable_global",
        importpath = "github.com/go-task/slim-sprig",
        sum = "h1:p104kn46Q8WdvHunIJ9dAyjPVtrBPhSr3KT2yUst43I=",
        version = "v0.0.0-20210107165309-348f09dbbbc0",
    )
    go_repository(
        name = "com_github_go_toolsmith_astcast",
        build_file_proto_mode = "disable",
        importpath = "github.com/go-toolsmith/astcast",
        sum = "h1:JojxlmI6STnFVG9yOImLeGREv8W2ocNUM+iOhR6jE7g=",
        version = "v1.0.0",
    )
    go_repository(
        name = "com_github_go_toolsmith_astcopy",
        build_file_proto_mode = "disable",
        importpath = "github.com/go-toolsmith/astcopy",
        sum = "h1:OMgl1b1MEpjFQ1m5ztEO06rz5CUd3oBv9RF7+DyvdG8=",
        version = "v1.0.0",
    )
    go_repository(
        name = "com_github_go_toolsmith_astequal",
        build_file_proto_mode = "disable",
        importpath = "github.com/go-toolsmith/astequal",
        sum = "h1:JbSszi42Jiqu36Gnf363HWS9MTEAz67vTQLponh3Moc=",
        version = "v1.0.1",
    )
    go_repository(
        name = "com_github_go_toolsmith_astfmt",
        build_file_proto_mode = "disable",
        importpath = "github.com/go-toolsmith/astfmt",
        sum = "h1:A0vDDXt+vsvLEdbMFJAUBI/uTbRw1ffOPnxsILnFL6k=",
        version = "v1.0.0",
    )
    go_repository(
        name = "com_github_go_toolsmith_astp",
        build_file_proto_mode = "disable",
        importpath = "github.com/go-toolsmith/astp",
        sum = "h1:alXE75TXgcmupDsMK1fRAy0YUzLzqPVvBKoyWV+KPXg=",
        version = "v1.0.0",
    )
    go_repository(
        name = "com_github_go_toolsmith_strparse",
        build_file_proto_mode = "disable",
        importpath = "github.com/go-toolsmith/strparse",
        sum = "h1:Vcw78DnpCAKlM20kSbAyO4mPfJn/lyYA4BJUDxe2Jb4=",
        version = "v1.0.0",
    )
    go_repository(
        name = "com_github_go_toolsmith_typep",
        build_file_proto_mode = "disable",
        importpath = "github.com/go-toolsmith/typep",
        sum = "h1:8xdsa1+FSIH/RhEkgnD1j2CJOy5mNllW1Q9tRiYwvlk=",
        version = "v1.0.2",
    )
    go_repository(
        name = "com_github_go_xmlfmt_xmlfmt",
        build_file_proto_mode = "disable",
        importpath = "github.com/go-xmlfmt/xmlfmt",
        sum = "h1:khEcpUM4yFcxg4/FHQWkvVRmgijNXRfzkIDHh23ggEo=",
        version = "v0.0.0-20191208150333-d5b6f63a941b",
    )
    go_repository(
        name = "com_github_gobwas_glob",
        build_file_proto_mode = "disable",
        importpath = "github.com/gobwas/glob",
        sum = "h1:A4xDbljILXROh+kObIiy5kIaPYD8e96x1tgBhUI5J+Y=",
        version = "v0.2.3",
    )

    go_repository(
        name = "com_github_gobwas_httphead",
        build_file_proto_mode = "disable_global",
        importpath = "github.com/gobwas/httphead",
        sum = "h1:s+21KNqlpePfkah2I+gwHF8xmJWRjooY+5248k6m4A0=",
        version = "v0.0.0-20180130184737-2c6c146eadee",
    )
    go_repository(
        name = "com_github_gobwas_pool",
        build_file_proto_mode = "disable_global",
        importpath = "github.com/gobwas/pool",
        sum = "h1:QEmUOlnSjWtnpRGHF3SauEiOsy82Cup83Vf2LcMlnc8=",
        version = "v0.2.0",
    )
    go_repository(
        name = "com_github_gobwas_ws",
        build_file_proto_mode = "disable_global",
        importpath = "github.com/gobwas/ws",
        sum = "h1:CoAavW/wd/kulfZmSIBt6p24n4j7tHgNVCjsfHVNUbo=",
        version = "v1.0.2",
    )
    go_repository(
        name = "com_github_godbus_dbus_v5",
        build_file_proto_mode = "disable_global",
        importpath = "github.com/godbus/dbus/v5",
        sum = "h1:9349emZab16e7zQvpmsbtjc18ykshndd8y2PG3sgJbA=",
        version = "v5.0.4",
    )
    go_repository(
        name = "com_github_gofrs_flock",
        build_file_proto_mode = "disable",
        importpath = "github.com/gofrs/flock",
        sum = "h1:+gYjHKf32LDeiEEFhQaotPbLuUXjY5ZqxKgXy7n59aw=",
        version = "v0.8.1",
    )

    go_repository(
        name = "com_github_gogo_googleapis",
        build_file_proto_mode = "disable_global",
        importpath = "github.com/gogo/googleapis",
        sum = "h1:dR8+Q0uO5S2ZBcs2IH6VBKYwSxPo2vYCYq0ot0mu7xA=",
        version = "v0.0.0-20180223154316-0cd9801be74a",
    )
    go_repository(
        name = "com_github_gogo_protobuf",
        build_file_proto_mode = "disable_global",
        importpath = "github.com/gogo/protobuf",
        sum = "h1:Ov1cvc58UF3b5XjBnZv7+opcTcQFZebYjWzi34vdm4Q=",
        version = "v1.3.2",
    )
    go_repository(
        name = "com_github_gogo_status",
        build_file_proto_mode = "disable_global",
        importpath = "github.com/gogo/status",
        sum = "h1:+eIkrewn5q6b30y+g/BJINVVdi2xH7je5MPJ3ZPK3JA=",
        version = "v1.1.0",
    )
    go_repository(
        name = "com_github_goji_httpauth",
        build_file_proto_mode = "disable",
        importpath = "github.com/goji/httpauth",
        sum = "h1:lBXNCxVENCipq4D1Is42JVOP4eQjlB8TQ6H69Yx5J9Q=",
        version = "v0.0.0-20160601135302-2da839ab0f4d",
    )

    go_repository(
        name = "com_github_golang_freetype",
        build_file_proto_mode = "disable_global",
        importpath = "github.com/golang/freetype",
        sum = "h1:DACJavvAHhabrF08vX0COfcOBJRhZ8lUbR+ZWIs0Y5g=",
        version = "v0.0.0-20170609003504-e2365dfdc4a0",
    )
    go_repository(
        name = "com_github_golang_glog",
        build_file_proto_mode = "disable_global",
        importpath = "github.com/golang/glog",
        sum = "h1:nfP3RFugxnNRyKgeWd4oI1nYvXpxrx8ck8ZrcizshdQ=",
        version = "v1.0.0",
    )
    go_repository(
        name = "com_github_golang_groupcache",
        build_file_proto_mode = "disable_global",
        importpath = "github.com/golang/groupcache",
        sum = "h1:oI5xCqsCo564l8iNU+DwB5epxmsaqB+rhGL0m5jtYqE=",
        version = "v0.0.0-20210331224755-41bb18bfe9da",
    )
    go_repository(
        name = "com_github_golang_mock",
        build_file_proto_mode = "disable_global",
        importpath = "github.com/golang/mock",
        sum = "h1:ErTB+efbowRARo13NNdxyJji2egdxLGQhRaY+DUumQc=",
        version = "v1.6.0",
    )
    go_repository(
        name = "com_github_golang_protobuf",
        build_file_proto_mode = "disable_global",
        importpath = "github.com/golang/protobuf",
        patch_args = ["-p1"],
        patches = [
            "//build/patches:com_github_golang_protobuf.patch",
        ],
        sum = "h1:ROPKBNFfQgOUMifHyP+KYbvpjbdoFNs+aK7DXlji0Tw=",
        version = "v1.5.2",
    )
    go_repository(
        name = "com_github_golang_snappy",
        build_file_proto_mode = "disable_global",
        importpath = "github.com/golang/snappy",
        sum = "h1:yAGX7huGHXlcLOEtBnF4w7FQwA26wojNCwOYAEhLjQM=",
        version = "v0.0.4",
    )
    go_repository(
        name = "com_github_golangci_check",
        build_file_proto_mode = "disable",
        importpath = "github.com/golangci/check",
        sum = "h1:23T5iq8rbUYlhpt5DB4XJkc6BU31uODLD1o1gKvZmD0=",
        version = "v0.0.0-20180506172741-cfe4005ccda2",
    )
    go_repository(
        name = "com_github_golangci_dupl",
        build_file_proto_mode = "disable",
        importpath = "github.com/golangci/dupl",
        sum = "h1:w8hkcTqaFpzKqonE9uMCefW1WDie15eSP/4MssdenaM=",
        version = "v0.0.0-20180902072040-3e9179ac440a",
    )
    go_repository(
        name = "com_github_golangci_go_misc",
        build_file_proto_mode = "disable",
        importpath = "github.com/golangci/go-misc",
        sum = "h1:6RGUuS7EGotKx6J5HIP8ZtyMdiDscjMLfRBSPuzVVeo=",
        version = "v0.0.0-20220329215616-d24fe342adfe",
    )

    go_repository(
        name = "com_github_golangci_gofmt",
        build_file_proto_mode = "disable",
        importpath = "github.com/golangci/gofmt",
        sum = "h1:iR3fYXUjHCR97qWS8ch1y9zPNsgXThGwjKPrYfqMPks=",
        version = "v0.0.0-20190930125516-244bba706f1a",
    )
    go_repository(
        name = "com_github_golangci_golangci_lint",
        build_file_proto_mode = "disable",
        importpath = "github.com/golangci/golangci-lint",
        sum = "h1:hRiBNk9iRqdAKMa06ntfEiLyza1/3IE9rHLNJaek4a8=",
        version = "v1.48.0",
    )
    go_repository(
        name = "com_github_golangci_gosec",
        build_file_proto_mode = "disable",
        importpath = "github.com/golangci/gosec",
        sum = "h1:Bi7BYmZVg4C+mKGi8LeohcP2GGUl2XJD4xCkJoZSaYc=",
        version = "v0.0.0-20180901114220-8afd9cbb6cfb",
    )
    go_repository(
        name = "com_github_golangci_lint_1",
        build_file_proto_mode = "disable",
        importpath = "github.com/golangci/lint-1",
        sum = "h1:MfyDlzVjl1hoaPzPD4Gpb/QgoRfSBR0jdhwGyAWwMSA=",
        version = "v0.0.0-20191013205115-297bf364a8e0",
    )
    go_repository(
        name = "com_github_golangci_maligned",
        build_file_proto_mode = "disable",
        importpath = "github.com/golangci/maligned",
        sum = "h1:kNY3/svz5T29MYHubXix4aDDuE3RWHkPvopM/EDv/MA=",
        version = "v0.0.0-20180506175553-b1d89398deca",
    )

    go_repository(
        name = "com_github_golangci_misspell",
        build_file_proto_mode = "disable",
        importpath = "github.com/golangci/misspell",
        sum = "h1:pLzmVdl3VxTOncgzHcvLOKirdvcx/TydsClUQXTehjo=",
        version = "v0.3.5",
    )

    go_repository(
        name = "com_github_golangci_prealloc",
        build_file_proto_mode = "disable",
        importpath = "github.com/golangci/prealloc",
        sum = "h1:leSNB7iYzLYSSx3J/s5sVf4Drkc68W2wm4Ixh/mr0us=",
        version = "v0.0.0-20180630174525-215b22d4de21",
    )
    go_repository(
        name = "com_github_golangci_revgrep",
        build_file_proto_mode = "disable",
        importpath = "github.com/golangci/revgrep",
        sum = "h1:DIPQnGy2Gv2FSA4B/hh8Q7xx3B7AIDk3DAMeHclH1vQ=",
        version = "v0.0.0-20220804021717-745bb2f7c2e6",
    )

    go_repository(
        name = "com_github_golangci_unconvert",
        build_file_proto_mode = "disable",
        importpath = "github.com/golangci/unconvert",
        sum = "h1:zwtduBRr5SSWhqsYNgcuWO2kFlpdOZbP0+yRjmvPGys=",
        version = "v0.0.0-20180507085042-28b1c447d1f4",
    )

    go_repository(
        name = "com_github_gomodule_redigo",
        build_file_proto_mode = "disable_global",
        importpath = "github.com/gomodule/redigo",
        sum = "h1:y0Wmhvml7cGnzPa9nocn/fMraMH/lMDdeG+rkx4VgYY=",
        version = "v1.7.1-0.20190724094224-574c33c3df38",
    )
    go_repository(
        name = "com_github_google_btree",
        build_file_proto_mode = "disable_global",
        importpath = "github.com/google/btree",
        sum = "h1:xf4v41cLI2Z6FxbKm+8Bu+m8ifhj15JuZ9sa0jZCMUU=",
        version = "v1.1.2",
    )
    go_repository(
        name = "com_github_google_go_cmp",
        build_file_proto_mode = "disable_global",
        importpath = "github.com/google/go-cmp",
        sum = "h1:e6P7q2lk1O+qJJb4BtCQXlK8vWEO8V1ZeuEdJNOqZyg=",
        version = "v0.5.8",
    )
    go_repository(
        name = "com_github_google_go_querystring",
        build_file_proto_mode = "disable_global",
        importpath = "github.com/google/go-querystring",
        sum = "h1:Xkwi/a1rcvNg1PPYe5vI8GbeBY/jrVuDX5ASuANWTrk=",
        version = "v1.0.0",
    )
    go_repository(
        name = "com_github_google_gofuzz",
        build_file_proto_mode = "disable_global",
        importpath = "github.com/google/gofuzz",
        sum = "h1:A8PeW59pxE9IoFRqBp37U+mSNaQoZ46F1f0f863XSXw=",
        version = "v1.0.0",
    )
    go_repository(
        name = "com_github_google_martian",
        build_file_proto_mode = "disable_global",
        importpath = "github.com/google/martian",
        sum = "h1:/CP5g8u/VJHijgedC/Legn3BAbAaWPgecwXBIDzw5no=",
        version = "v2.1.0+incompatible",
    )
    go_repository(
        name = "com_github_google_martian_v3",
        build_file_proto_mode = "disable_global",
        importpath = "github.com/google/martian/v3",
        sum = "h1:d8MncMlErDFTwQGBK1xhv026j9kqhvw1Qv9IbWT1VLQ=",
        version = "v3.2.1",
    )
    go_repository(
        name = "com_github_google_pprof",
        build_file_proto_mode = "disable_global",
        importpath = "github.com/google/pprof",
        sum = "h1:c8EUapQFi+kjzedr4c6WqbwMdmB95+oDBWZ5XFHFYxY=",
        version = "v0.0.0-20211122183932-1daafda22083",
    )
    go_repository(
        name = "com_github_google_renameio",
        build_file_proto_mode = "disable_global",
        importpath = "github.com/google/renameio",
        sum = "h1:GOZbcHa3HfsPKPlmyPyN2KEohoMXOhdMbHrvbpl2QaA=",
        version = "v0.1.0",
    )
    go_repository(
        name = "com_github_google_uuid",
        build_file_proto_mode = "disable_global",
        importpath = "github.com/google/uuid",
        sum = "h1:t6JiXgmwXMjEs8VusXIJk2BXHsn+wx8BZdTaoZ5fu7I=",
        version = "v1.3.0",
    )
    go_repository(
        name = "com_github_googleapis_gax_go_v2",
        build_file_proto_mode = "disable_global",
        importpath = "github.com/googleapis/gax-go/v2",
        sum = "h1:s7jOdKSaksJVOxE0Y/S32otcfiP+UQ0cL8/GTKaONwE=",
        version = "v2.2.0",
    )
    go_repository(
        name = "com_github_googleapis_gnostic",
        build_file_proto_mode = "disable",
        importpath = "github.com/googleapis/gnostic",
        sum = "h1:l6N3VoaVzTncYYW+9yOz2LJJammFZGBO13sqgEhpy9g=",
        version = "v0.2.0",
    )
    go_repository(
        name = "com_github_gophercloud_gophercloud",
        build_file_proto_mode = "disable",
        importpath = "github.com/gophercloud/gophercloud",
        sum = "h1:hQpY0g0UGsLKLDs8UJ6xpA2gNCkEdEbvxSPqLItXCpI=",
        version = "v0.0.0-20190301152420-fca40860790e",
    )

    go_repository(
        name = "com_github_gopherjs_gopherjs",
        build_file_proto_mode = "disable_global",
        importpath = "github.com/gopherjs/gopherjs",
        sum = "h1:EGx4pi6eqNxGaHF6qqu48+N2wcFQ5qg5FXgOdqsJ5d8=",
        version = "v0.0.0-20181017120253-0766667cb4d1",
    )
    go_repository(
        name = "com_github_gordonklaus_ineffassign",
        build_file_proto_mode = "disable",
        importpath = "github.com/gordonklaus/ineffassign",
        sum = "h1:PVRE9d4AQKmbelZ7emNig1+NT27DUmKZn5qXxfio54U=",
        version = "v0.0.0-20210914165742-4cc7213b9bc8",
    )
    go_repository(
        name = "com_github_gorilla_context",
        build_file_proto_mode = "disable",
        importpath = "github.com/gorilla/context",
        sum = "h1:AWwleXJkX/nhcU9bZSnZoi3h/qGYqQAGhq6zZe/aQW8=",
        version = "v1.1.1",
    )

    go_repository(
        name = "com_github_gorilla_handlers",
        build_file_proto_mode = "disable_global",
        importpath = "github.com/gorilla/handlers",
        sum = "h1:9lRY6j8DEeeBT10CvO9hGW0gmky0BprnvDI5vfhUHH4=",
        version = "v1.5.1",
    )
    go_repository(
        name = "com_github_gorilla_mux",
        build_file_proto_mode = "disable_global",
        importpath = "github.com/gorilla/mux",
        sum = "h1:i40aqfkR1h2SlN9hojwV5ZA91wcXFOvkdNIeFDP5koI=",
        version = "v1.8.0",
    )
    go_repository(
        name = "com_github_gorilla_securecookie",
        build_file_proto_mode = "disable_global",
        importpath = "github.com/gorilla/securecookie",
        sum = "h1:miw7JPhV+b/lAHSXz4qd/nN9jRiAFV5FwjeKyCS8BvQ=",
        version = "v1.1.1",
    )
    go_repository(
        name = "com_github_gorilla_sessions",
        build_file_proto_mode = "disable_global",
        importpath = "github.com/gorilla/sessions",
        sum = "h1:DHd3rPN5lE3Ts3D8rKkQ8x/0kqfeNmBAaiSi+o7FsgI=",
        version = "v1.2.1",
    )
    go_repository(
        name = "com_github_gorilla_websocket",
        build_file_proto_mode = "disable_global",
        importpath = "github.com/gorilla/websocket",
        sum = "h1:+/TMaTYc4QFitKJxsQ7Yye35DkWvkdLcvGKqM+x0Ufc=",
        version = "v1.4.2",
    )
    go_repository(
        name = "com_github_gostaticanalysis_analysisutil",
        build_file_proto_mode = "disable",
        importpath = "github.com/gostaticanalysis/analysisutil",
        sum = "h1:ZMCjoue3DtDWQ5WyU16YbjbQEQ3VuzwxALrpYd+HeKk=",
        version = "v0.7.1",
    )
    go_repository(
        name = "com_github_gostaticanalysis_comment",
        build_file_proto_mode = "disable",
        importpath = "github.com/gostaticanalysis/comment",
        sum = "h1:hlnx5+S2fY9Zo9ePo4AhgYsYHbM2+eAv8m/s1JiCd6Q=",
        version = "v1.4.2",
    )
    go_repository(
        name = "com_github_gostaticanalysis_forcetypeassert",
        build_file_proto_mode = "disable",
        importpath = "github.com/gostaticanalysis/forcetypeassert",
        sum = "h1:6eUflI3DiGusXGK6X7cCcIgVCpZ2CiZ1Q7jl6ZxNV70=",
        version = "v0.1.0",
    )
    go_repository(
        name = "com_github_gostaticanalysis_nilerr",
        build_file_proto_mode = "disable",
        importpath = "github.com/gostaticanalysis/nilerr",
        sum = "h1:ThE+hJP0fEp4zWLkWHWcRyI2Od0p7DlgYG3Uqrmrcpk=",
        version = "v0.1.1",
    )
    go_repository(
        name = "com_github_gostaticanalysis_testutil",
        build_file_proto_mode = "disable",
        importpath = "github.com/gostaticanalysis/testutil",
        sum = "h1:nhdCmubdmDF6VEatUNjgUZBJKWRqugoISdUv3PPQgHY=",
        version = "v0.4.0",
    )

    go_repository(
        name = "com_github_grpc_ecosystem_go_grpc_middleware",
        build_file_proto_mode = "disable_global",
        importpath = "github.com/grpc-ecosystem/go-grpc-middleware",
        sum = "h1:+9834+KizmvFV7pXQGSXQTsaWhq2GjuNUt0aUU0YBYw=",
        version = "v1.3.0",
    )
    go_repository(
        name = "com_github_grpc_ecosystem_go_grpc_prometheus",
        build_file_proto_mode = "disable_global",
        importpath = "github.com/grpc-ecosystem/go-grpc-prometheus",
        sum = "h1:Ovs26xHkKqVztRpIrF/92BcuyuQ/YW4NSIpoGtfXNho=",
        version = "v1.2.0",
    )
    go_repository(
        name = "com_github_grpc_ecosystem_grpc_gateway",
        build_file_proto_mode = "disable_global",
        build_naming_convention = "go_default_library",
        importpath = "github.com/grpc-ecosystem/grpc-gateway",
        patch_args = ["-p1"],
        patches = [
            "//build/patches:com_github_grpc_ecosystem_grpc_gateway.patch",
        ],
        sum = "h1:gmcG1KaJ57LophUzW0Hy8NmPhnMZb4M0+kPpLofRdBo=",
        version = "v1.16.0",
    )
    go_repository(
        name = "com_github_grpc_ecosystem_grpc_opentracing",
        build_file_proto_mode = "disable",
        importpath = "github.com/grpc-ecosystem/grpc-opentracing",
        sum = "h1:MJG/KsmcqMwFAkh8mTnAwhyKoB+sTAnY4CACC110tbU=",
        version = "v0.0.0-20180507213350-8e809c8a8645",
    )

    go_repository(
        name = "com_github_hashicorp_consul_api",
        build_file_proto_mode = "disable_global",
        importpath = "github.com/hashicorp/consul/api",
        sum = "h1:BNQPM9ytxj6jbjjdRPioQ94T6YXriSopn0i8COv6SRA=",
        version = "v1.1.0",
    )
    go_repository(
        name = "com_github_hashicorp_consul_sdk",
        build_file_proto_mode = "disable_global",
        importpath = "github.com/hashicorp/consul/sdk",
        sum = "h1:LnuDWGNsoajlhGyHJvuWW6FVqRl8JOTPqS6CPTsYjhY=",
        version = "v0.1.1",
    )
    go_repository(
        name = "com_github_hashicorp_errwrap",
        build_file_proto_mode = "disable_global",
        importpath = "github.com/hashicorp/errwrap",
        sum = "h1:hLrqtEDnRye3+sgx6z4qVLNuviH3MR5aQ0ykNJa/UYA=",
        version = "v1.0.0",
    )
    go_repository(
        name = "com_github_hashicorp_go_cleanhttp",
        build_file_proto_mode = "disable_global",
        importpath = "github.com/hashicorp/go-cleanhttp",
        sum = "h1:dH3aiDG9Jvb5r5+bYHsikaOUIpcM0xvgMXVoDkXMzJM=",
        version = "v0.5.1",
    )
    go_repository(
        name = "com_github_hashicorp_go_immutable_radix",
        build_file_proto_mode = "disable_global",
        importpath = "github.com/hashicorp/go-immutable-radix",
        sum = "h1:AKDB1HM5PWEA7i4nhcpwOrO2byshxBjXVn/J/3+z5/0=",
        version = "v1.0.0",
    )
    go_repository(
        name = "com_github_hashicorp_go_msgpack",
        build_file_proto_mode = "disable_global",
        importpath = "github.com/hashicorp/go-msgpack",
        sum = "h1:SFT72YqIkOcLdWJUYcriVX7hbrZpwc/f7h8aW2NUqrA=",
        version = "v0.5.4",
    )
    go_repository(
        name = "com_github_hashicorp_go_multierror",
        build_file_proto_mode = "disable_global",
        importpath = "github.com/hashicorp/go-multierror",
        sum = "h1:H5DkEtf6CXdFp0N0Em5UCwQpXMWke8IA0+lD48awMYo=",
        version = "v1.1.1",
    )
    go_repository(
        name = "com_github_hashicorp_go_net",
        build_file_proto_mode = "disable_global",
        importpath = "github.com/hashicorp/go.net",
        sum = "h1:sNCoNyDEvN1xa+X0baata4RdcpKwcMS6DH+xwfqPgjw=",
        version = "v0.0.1",
    )
    go_repository(
        name = "com_github_hashicorp_go_rootcerts",
        build_file_proto_mode = "disable_global",
        importpath = "github.com/hashicorp/go-rootcerts",
        sum = "h1:Rqb66Oo1X/eSV1x66xbDccZjhJigjg0+e82kpwzSwCI=",
        version = "v1.0.0",
    )
    go_repository(
        name = "com_github_hashicorp_go_sockaddr",
        build_file_proto_mode = "disable_global",
        importpath = "github.com/hashicorp/go-sockaddr",
        sum = "h1:ztczhD1jLxIRjVejw8gFomI1BQZOe2WoVOu0SyteCQc=",
        version = "v1.0.2",
    )
    go_repository(
        name = "com_github_hashicorp_go_syslog",
        build_file_proto_mode = "disable_global",
        importpath = "github.com/hashicorp/go-syslog",
        sum = "h1:KaodqZuhUoZereWVIYmpUgZysurB1kBLX2j0MwMrUAE=",
        version = "v1.0.0",
    )
    go_repository(
        name = "com_github_hashicorp_go_uuid",
        build_file_proto_mode = "disable_global",
        importpath = "github.com/hashicorp/go-uuid",
        sum = "h1:cfejS+Tpcp13yd5nYHWDI6qVCny6wyX2Mt5SGur2IGE=",
        version = "v1.0.2",
    )
    go_repository(
        name = "com_github_hashicorp_go_version",
        build_file_proto_mode = "disable_global",
        importpath = "github.com/hashicorp/go-version",
        sum = "h1:feTTfFNnjP967rlCxM/I9g701jU+RN74YKx2mOkIeek=",
        version = "v1.6.0",
    )
    go_repository(
        name = "com_github_hashicorp_golang_lru",
        build_file_proto_mode = "disable_global",
        importpath = "github.com/hashicorp/golang-lru",
        sum = "h1:0hERBMJE1eitiLkihrMvRVBYAkpHzc/J3QdDN+dAcgU=",
        version = "v0.5.1",
    )
    go_repository(
        name = "com_github_hashicorp_hcl",
        build_file_proto_mode = "disable_global",
        importpath = "github.com/hashicorp/hcl",
        sum = "h1:0Anlzjpi4vEasTeNFn2mLJgTSwt0+6sfsiTG8qcWGx4=",
        version = "v1.0.0",
    )
    go_repository(
        name = "com_github_hashicorp_logutils",
        build_file_proto_mode = "disable_global",
        importpath = "github.com/hashicorp/logutils",
        sum = "h1:dLEQVugN8vlakKOUE3ihGLTZJRB4j+M2cdTm/ORI65Y=",
        version = "v1.0.0",
    )
    go_repository(
        name = "com_github_hashicorp_mdns",
        build_file_proto_mode = "disable_global",
        importpath = "github.com/hashicorp/mdns",
        sum = "h1:WhIgCr5a7AaVH6jPUwjtRuuE7/RDufnUvzIr48smyxs=",
        version = "v1.0.0",
    )
    go_repository(
        name = "com_github_hashicorp_memberlist",
        build_file_proto_mode = "disable_global",
        importpath = "github.com/hashicorp/memberlist",
        sum = "h1:EmmoJme1matNzb+hMpDuR/0sbJSUisxyqBGG676r31M=",
        version = "v0.1.3",
    )
    go_repository(
        name = "com_github_hashicorp_serf",
        build_file_proto_mode = "disable_global",
        importpath = "github.com/hashicorp/serf",
        sum = "h1:YZ7UKsJv+hKjqGVUUbtE3HNj79Eln2oQ75tniF6iPt0=",
        version = "v0.8.2",
    )
    go_repository(
        name = "com_github_hdrhistogram_hdrhistogram_go",
        build_file_proto_mode = "disable_global",
        importpath = "github.com/HdrHistogram/hdrhistogram-go",
        sum = "h1:5IcZpTvzydCQeHzK4Ef/D5rrSqwxob0t8PQPMybUNFM=",
        version = "v1.1.2",
    )
    go_repository(
        name = "com_github_hexops_gotextdiff",
        build_file_proto_mode = "disable",
        importpath = "github.com/hexops/gotextdiff",
        sum = "h1:gitA9+qJrrTCsiCl7+kh75nPqQt1cx4ZkudSTLoUqJM=",
        version = "v1.0.3",
    )

    go_repository(
        name = "com_github_hpcloud_tail",
        build_file_proto_mode = "disable_global",
        importpath = "github.com/hpcloud/tail",
        sum = "h1:nfCOvKYfkgYP8hkirhJocXT2+zOD8yUNjXaWfTlyFKI=",
        version = "v1.0.0",
    )
    go_repository(
        name = "com_github_hydrogen18_memlistener",
        build_file_proto_mode = "disable_global",
        importpath = "github.com/hydrogen18/memlistener",
        sum = "h1:EPRgaDqXpLFUJLXZdGLnBTy1l6CLiNAPnvn2l+kHit0=",
        version = "v0.0.0-20141126152155-54553eb933fb",
    )
    go_repository(
        name = "com_github_iancoleman_strcase",
        build_file_proto_mode = "disable_global",
        importpath = "github.com/iancoleman/strcase",
        sum = "h1:05I4QRnGpI0m37iZQRuskXh+w77mr6Z41lwQzuHLwW0=",
        version = "v0.2.0",
    )
    go_repository(
        name = "com_github_ianlancetaylor_demangle",
        build_file_proto_mode = "disable_global",
        importpath = "github.com/ianlancetaylor/demangle",
        sum = "h1:uGg2frlt3IcT7kbV6LEp5ONv4vmoO2FW4qSO+my/aoM=",
        version = "v0.0.0-20210905161508-09a460cdf81d",
    )
    go_repository(
        name = "com_github_imkira_go_interpol",
        build_file_proto_mode = "disable_global",
        importpath = "github.com/imkira/go-interpol",
        sum = "h1:KIiKr0VSG2CUW1hl1jpiyuzuJeKUUpC8iM1AIE7N1Vk=",
        version = "v1.1.0",
    )
    go_repository(
        name = "com_github_inconshreveable_mousetrap",
        build_file_proto_mode = "disable_global",
        importpath = "github.com/inconshreveable/mousetrap",
        sum = "h1:Z8tu5sraLXCXIcARxBp/8cbvlwVa7Z1NHg9XEKhtSvM=",
        version = "v1.0.0",
    )
    go_repository(
        name = "com_github_influxdata_influxdb",
        build_file_proto_mode = "disable",
        importpath = "github.com/influxdata/influxdb",
        sum = "h1:O08dwjOwv9CYlJJEUZKAazSoQDKlsN34Bq3dnhqhyVI=",
        version = "v0.0.0-20170331210902-15e594fc09f1",
    )

    go_repository(
        name = "com_github_iris_contrib_blackfriday",
        build_file_proto_mode = "disable_global",
        importpath = "github.com/iris-contrib/blackfriday",
        sum = "h1:o5sHQHHm0ToHUlAJSTjW9UWicjJSDDauOOQ2AHuIVp4=",
        version = "v2.0.0+incompatible",
    )
    go_repository(
        name = "com_github_iris_contrib_go_uuid",
        build_file_proto_mode = "disable_global",
        importpath = "github.com/iris-contrib/go.uuid",
        sum = "h1:XZubAYg61/JwnJNbZilGjf3b3pB80+OQg2qf6c8BfWE=",
        version = "v2.0.0+incompatible",
    )
    go_repository(
        name = "com_github_iris_contrib_i18n",
        build_file_proto_mode = "disable_global",
        importpath = "github.com/iris-contrib/i18n",
        sum = "h1:Kyp9KiXwsyZRTeoNjgVCrWks7D8ht9+kg6yCjh8K97o=",
        version = "v0.0.0-20171121225848-987a633949d0",
    )
    go_repository(
        name = "com_github_iris_contrib_schema",
        build_file_proto_mode = "disable_global",
        importpath = "github.com/iris-contrib/schema",
        sum = "h1:10g/WnoRR+U+XXHWKBHeNy/+tZmM2kcAVGLOsz+yaDA=",
        version = "v0.0.1",
    )
    go_repository(
        name = "com_github_jackc_fake",
        build_file_proto_mode = "disable",
        importpath = "github.com/jackc/fake",
        sum = "h1:vr3AYkKovP8uR8AvSGGUK1IDqRa5lAAvEkZG1LKaCRc=",
        version = "v0.0.0-20150926172116-812a484cc733",
    )
    go_repository(
        name = "com_github_jackc_pgx",
        build_file_proto_mode = "disable",
        importpath = "github.com/jackc/pgx",
        sum = "h1:0Vihzu20St42/UDsvZGdNE6jak7oi/UOeMzwMPHkgFY=",
        version = "v3.2.0+incompatible",
    )

    go_repository(
        name = "com_github_jcmturner_aescts_v2",
        build_file_proto_mode = "disable_global",
        importpath = "github.com/jcmturner/aescts/v2",
        sum = "h1:9YKLH6ey7H4eDBXW8khjYslgyqG2xZikXP0EQFKrle8=",
        version = "v2.0.0",
    )
    go_repository(
        name = "com_github_jcmturner_dnsutils_v2",
        build_file_proto_mode = "disable_global",
        importpath = "github.com/jcmturner/dnsutils/v2",
        sum = "h1:lltnkeZGL0wILNvrNiVCR6Ro5PGU/SeBvVO/8c/iPbo=",
        version = "v2.0.0",
    )
    go_repository(
        name = "com_github_jcmturner_gofork",
        build_file_proto_mode = "disable_global",
        importpath = "github.com/jcmturner/gofork",
        sum = "h1:J7uCkflzTEhUZ64xqKnkDxq3kzc96ajM1Gli5ktUem8=",
        version = "v1.0.0",
    )
    go_repository(
        name = "com_github_jcmturner_goidentity_v6",
        build_file_proto_mode = "disable_global",
        importpath = "github.com/jcmturner/goidentity/v6",
        sum = "h1:VKnZd2oEIMorCTsFBnJWbExfNN7yZr3EhJAxwOkZg6o=",
        version = "v6.0.1",
    )
    go_repository(
        name = "com_github_jcmturner_gokrb5_v8",
        build_file_proto_mode = "disable_global",
        importpath = "github.com/jcmturner/gokrb5/v8",
        sum = "h1:6ZIM6b/JJN0X8UM43ZOM6Z4SJzla+a/u7scXFJzodkA=",
        version = "v8.4.2",
    )
    go_repository(
        name = "com_github_jcmturner_rpc_v2",
        build_file_proto_mode = "disable_global",
        importpath = "github.com/jcmturner/rpc/v2",
        sum = "h1:7FXXj8Ti1IaVFpSAziCZWNzbNuZmnvw/i6CqLNdWfZY=",
        version = "v2.0.3",
    )
    go_repository(
        name = "com_github_jedib0t_go_pretty_v6",
        build_file_proto_mode = "disable_global",
        importpath = "github.com/jedib0t/go-pretty/v6",
        sum = "h1:o3McN0rQ4X+IU+HduppSp9TwRdGLRW2rhJXy9CJaCRw=",
        version = "v6.2.2",
    )
    go_repository(
        name = "com_github_jeffail_gabs_v2",
        build_file_proto_mode = "disable_global",
        importpath = "github.com/Jeffail/gabs/v2",
        sum = "h1:ANfZYjpMlfTTKebycu4X1AgkVWumFVDYQl7JwOr4mDk=",
        version = "v2.5.1",
    )
    go_repository(
        name = "com_github_jgautheron_goconst",
        build_file_proto_mode = "disable",
        importpath = "github.com/jgautheron/goconst",
        sum = "h1:HxVbL1MhydKs8R8n/HE5NPvzfaYmQJA3o879lE4+WcM=",
        version = "v1.5.1",
    )
    go_repository(
        name = "com_github_jingyugao_rowserrcheck",
        build_file_proto_mode = "disable",
        importpath = "github.com/jingyugao/rowserrcheck",
        sum = "h1:zibz55j/MJtLsjP1OF4bSdgXxwL1b+Vn7Tjzq7gFzUs=",
        version = "v1.1.1",
    )
    go_repository(
        name = "com_github_jirfag_go_printf_func_name",
        build_file_proto_mode = "disable",
        importpath = "github.com/jirfag/go-printf-func-name",
        sum = "h1:KA9BjwUk7KlCh6S9EAGWBt1oExIUv9WyNCiRz5amv48=",
        version = "v0.0.0-20200119135958-7558a9eaa5af",
    )

    go_repository(
        name = "com_github_jmespath_go_jmespath",
        build_file_proto_mode = "disable_global",
        importpath = "github.com/jmespath/go-jmespath",
        sum = "h1:BEgLn5cpjn8UN1mAw4NjwDrS35OdebyEtFe+9YPoQUg=",
        version = "v0.4.0",
    )
    go_repository(
        name = "com_github_jmespath_go_jmespath_internal_testify",
        build_file_proto_mode = "disable_global",
        importpath = "github.com/jmespath/go-jmespath/internal/testify",
        sum = "h1:shLQSRRSCCPj3f2gpwzGwWFoC7ycTf1rcQZHOlsJ6N8=",
        version = "v1.5.1",
    )
    go_repository(
        name = "com_github_joho_sqltocsv",
        build_file_proto_mode = "disable_global",
        importpath = "github.com/joho/sqltocsv",
        sum = "h1:Zrb0IbuLOGHL7nrO2WrcuNWgDTlzFv3zY69QMx4ggQE=",
        version = "v0.0.0-20210428211105-a6d6801d59df",
    )
    go_repository(
        name = "com_github_joker_hpp",
        build_file_proto_mode = "disable_global",
        importpath = "github.com/Joker/hpp",
        sum = "h1:65+iuJYdRXv/XyN62C1uEmmOx3432rNG/rKlX6V7Kkc=",
        version = "v1.0.0",
    )
    go_repository(
        name = "com_github_joker_jade",
        build_file_proto_mode = "disable_global",
        importpath = "github.com/Joker/jade",
        sum = "h1:mreN1m/5VJ/Zc3b4pzj9qU6D9SRQ6Vm+3KfI328t3S8=",
        version = "v1.0.1-0.20190614124447-d475f43051e7",
    )
    go_repository(
        name = "com_github_jonboulle_clockwork",
        build_file_proto_mode = "disable_global",
        importpath = "github.com/jonboulle/clockwork",
        sum = "h1:UOGuzwb1PwsrDAObMuhUnj0p5ULPj8V/xJ7Kx9qUBdQ=",
        version = "v0.2.2",
    )
    go_repository(
        name = "com_github_jpillora_backoff",
        build_file_proto_mode = "disable_global",
        importpath = "github.com/jpillora/backoff",
        sum = "h1:uvFg412JmmHBHw7iwprIxkPMI+sGQ4kzOWsMeHnm2EA=",
        version = "v1.0.0",
    )
    go_repository(
        name = "com_github_json_iterator_go",
        build_file_proto_mode = "disable_global",
        importpath = "github.com/json-iterator/go",
        sum = "h1:PV8peI4a0ysnczrg+LtxykD8LfKY9ML6u2jnxaEnrnM=",
        version = "v1.1.12",
    )
    go_repository(
        name = "com_github_jstemmer_go_junit_report",
        build_file_proto_mode = "disable_global",
        importpath = "github.com/jstemmer/go-junit-report",
        sum = "h1:6QPYqodiu3GuPL+7mfx+NwDdp2eTkp9IfEUpgAwUN0o=",
        version = "v0.9.1",
    )
    go_repository(
        name = "com_github_jtolds_gls",
        build_file_proto_mode = "disable_global",
        importpath = "github.com/jtolds/gls",
        sum = "h1:xdiiI2gbIgH/gLH7ADydsJ1uDOEzR8yvV7C0MuV77Wo=",
        version = "v4.20.0+incompatible",
    )
    go_repository(
        name = "com_github_juju_errors",
        build_file_proto_mode = "disable_global",
        importpath = "github.com/juju/errors",
        sum = "h1:rhqTjzJlm7EbkELJDKMTU7udov+Se0xZkWmugr6zGok=",
        version = "v0.0.0-20181118221551-089d3ea4e4d5",
    )
    go_repository(
        name = "com_github_juju_loggo",
        build_file_proto_mode = "disable_global",
        importpath = "github.com/juju/loggo",
        sum = "h1:MK144iBQF9hTSwBW/9eJm034bVoG30IshVm688T2hi8=",
        version = "v0.0.0-20180524022052-584905176618",
    )
    go_repository(
        name = "com_github_juju_testing",
        build_file_proto_mode = "disable_global",
        importpath = "github.com/juju/testing",
        sum = "h1:WQM1NildKThwdP7qWrNAFGzp4ijNLw8RlgENkaI4MJs=",
        version = "v0.0.0-20180920084828-472a3e8b2073",
    )
    go_repository(
        name = "com_github_julienschmidt_httprouter",
        build_file_proto_mode = "disable_global",
        importpath = "github.com/julienschmidt/httprouter",
        sum = "h1:U0609e9tgbseu3rBINet9P48AI/D3oJs4dN7jwJOQ1U=",
        version = "v1.3.0",
    )
    go_repository(
        name = "com_github_julz_importas",
        build_file_proto_mode = "disable",
        importpath = "github.com/julz/importas",
        sum = "h1:F78HnrsjY3cR7j0etXy5+TU1Zuy7Xt08X/1aJnH5xXY=",
        version = "v0.1.0",
    )

    go_repository(
        name = "com_github_jung_kurt_gofpdf",
        build_file_proto_mode = "disable_global",
        importpath = "github.com/jung-kurt/gofpdf",
        sum = "h1:PJr+ZMXIecYc1Ey2zucXdR73SMBtgjPgwa31099IMv0=",
        version = "v1.0.3-0.20190309125859-24315acbbda5",
    )
    go_repository(
        name = "com_github_k0kubun_colorstring",
        build_file_proto_mode = "disable_global",
        importpath = "github.com/k0kubun/colorstring",
        sum = "h1:uC1QfSlInpQF+M0ao65imhwqKnz3Q2z/d8PWZRMQvDM=",
        version = "v0.0.0-20150214042306-9440f1994b88",
    )
    go_repository(
        name = "com_github_kataras_golog",
        build_file_proto_mode = "disable_global",
        importpath = "github.com/kataras/golog",
        sum = "h1:J7Dl82843nbKQDrQM/abbNJZvQjS6PfmkkffhOTXEpM=",
        version = "v0.0.9",
    )
    go_repository(
        name = "com_github_kataras_iris_v12",
        build_file_proto_mode = "disable_global",
        importpath = "github.com/kataras/iris/v12",
        sum = "h1:Wo5S7GMWv5OAzJmvFTvss/C4TS1W0uo6LkDlSymT4rM=",
        version = "v12.0.1",
    )
    go_repository(
        name = "com_github_kataras_neffos",
        build_file_proto_mode = "disable_global",
        importpath = "github.com/kataras/neffos",
        sum = "h1:O06dvQlxjdWvzWbm2Bq+Si6psUhvSmEctAMk9Xujqms=",
        version = "v0.0.10",
    )
    go_repository(
        name = "com_github_kataras_pio",
        build_file_proto_mode = "disable_global",
        importpath = "github.com/kataras/pio",
        sum = "h1:V5Rs9ztEWdp58oayPq/ulmlqJJZeJP6pP79uP3qjcao=",
        version = "v0.0.0-20190103105442-ea782b38602d",
    )
    go_repository(
        name = "com_github_kisielk_errcheck",
        build_file_proto_mode = "disable_global",
        importpath = "github.com/kisielk/errcheck",
        patch_args = ["-p1"],
        patches = [
            "//build/patches:com_github_kisielk_errcheck.patch",
        ],
        sum = "h1:uGQ9xI8/pgc9iOoCe7kWQgRE6SBTrCGmTSf0LrEtY7c=",
        version = "v1.6.2",
    )
    go_repository(
        name = "com_github_kisielk_gotool",
        build_file_proto_mode = "disable_global",
        importpath = "github.com/kisielk/gotool",
        sum = "h1:AV2c/EiW3KqPNT9ZKl07ehoAGi4C5/01Cfbblndcapg=",
        version = "v1.0.0",
    )
    go_repository(
        name = "com_github_klauspost_compress",
        build_file_proto_mode = "disable_global",
        importpath = "github.com/klauspost/compress",
        sum = "h1:y9FcTHGyrebwfP0ZZqFiaxTaiDnUrGkJkI+f583BL1A=",
        version = "v1.15.1",
    )
    go_repository(
        name = "com_github_klauspost_cpuid",
        build_file_proto_mode = "disable_global",
        importpath = "github.com/klauspost/cpuid",
        sum = "h1:5JNjFYYQrZeKRJ0734q51WCEEn2huer72Dc7K+R/b6s=",
        version = "v1.3.1",
    )
    go_repository(
        name = "com_github_knz_strtime",
        build_file_proto_mode = "disable",
        importpath = "github.com/knz/strtime",
        sum = "h1:45aLE1GlZRKxNfTMkok85BUKAJNLdHr5GAm3h8Fqoww=",
        version = "v0.0.0-20181018220328-af2256ee352c",
    )

    go_repository(
        name = "com_github_konsorten_go_windows_terminal_sequences",
        build_file_proto_mode = "disable_global",
        importpath = "github.com/konsorten/go-windows-terminal-sequences",
        sum = "h1:CE8S1cTafDpPvMhIxNJKvHsGVBgn1xWYf1NbHQhywc8=",
        version = "v1.0.3",
    )
    go_repository(
        name = "com_github_kr_logfmt",
        build_file_proto_mode = "disable_global",
        importpath = "github.com/kr/logfmt",
        sum = "h1:T+h1c/A9Gawja4Y9mFVWj2vyii2bbUNDw3kt9VxK2EY=",
        version = "v0.0.0-20140226030751-b84e30acd515",
    )
    go_repository(
        name = "com_github_kr_pretty",
        build_file_proto_mode = "disable_global",
        importpath = "github.com/kr/pretty",
        sum = "h1:WgNl7dwNpEZ6jJ9k1snq4pZsg7DOEN8hP9Xw0Tsjwk0=",
        version = "v0.3.0",
    )
    go_repository(
        name = "com_github_kr_pty",
        build_file_proto_mode = "disable_global",
        importpath = "github.com/kr/pty",
        sum = "h1:VkoXIwSboBpnk99O/KFauAEILuNHv5DVFKZMBN/gUgw=",
        version = "v1.1.1",
    )
    go_repository(
        name = "com_github_kr_text",
        build_file_proto_mode = "disable_global",
        importpath = "github.com/kr/text",
        sum = "h1:5Nx0Ya0ZqY2ygV366QzturHI13Jq95ApcVaJBhpS+AY=",
        version = "v0.2.0",
    )
    go_repository(
        name = "com_github_kulti_thelper",
        build_file_proto_mode = "disable",
        importpath = "github.com/kulti/thelper",
        sum = "h1:ElhKf+AlItIu+xGnI990no4cE2+XaSu1ULymV2Yulxs=",
        version = "v0.6.3",
    )
    go_repository(
        name = "com_github_kunwardeep_paralleltest",
        build_file_proto_mode = "disable",
        importpath = "github.com/kunwardeep/paralleltest",
        sum = "h1:FCKYMF1OF2+RveWlABsdnmsvJrei5aoyZoaGS+Ugg8g=",
        version = "v1.0.6",
    )

    go_repository(
        name = "com_github_kyoh86_exportloopref",
        build_file_proto_mode = "disable",
        importpath = "github.com/kyoh86/exportloopref",
        sum = "h1:5Ry/at+eFdkX9Vsdw3qU4YkvGtzuVfzT4X7S77LoN/M=",
        version = "v0.1.8",
    )

    go_repository(
        name = "com_github_labstack_echo_v4",
        build_file_proto_mode = "disable_global",
        importpath = "github.com/labstack/echo/v4",
        sum = "h1:z0BZoArY4FqdpUEl+wlHp4hnr/oSR6MTmQmv8OHSoww=",
        version = "v4.1.11",
    )
    go_repository(
        name = "com_github_labstack_gommon",
        build_file_proto_mode = "disable_global",
        importpath = "github.com/labstack/gommon",
        sum = "h1:JEeO0bvc78PKdyHxloTKiF8BD5iGrH8T6MSeGvSgob0=",
        version = "v0.3.0",
    )
    go_repository(
        name = "com_github_ldez_gomoddirectives",
        build_file_proto_mode = "disable",
        importpath = "github.com/ldez/gomoddirectives",
        sum = "h1:y7MBaisZVDYmKvt9/l1mjNCiSA1BVn34U0ObUcJwlhA=",
        version = "v0.2.3",
    )
    go_repository(
        name = "com_github_ldez_tagliatelle",
        build_file_proto_mode = "disable",
        importpath = "github.com/ldez/tagliatelle",
        sum = "h1:3BqVVlReVUZwafJUwQ+oxbx2BEX2vUG4Yu/NOfMiKiM=",
        version = "v0.3.1",
    )
    go_repository(
        name = "com_github_leonklingele_grouper",
        build_file_proto_mode = "disable",
        importpath = "github.com/leonklingele/grouper",
        sum = "h1:tC2y/ygPbMFSBOs3DcyaEMKnnwH7eYKzohOtRrf0SAg=",
        version = "v1.1.0",
    )
    go_repository(
        name = "com_github_lib_pq",
        build_file_proto_mode = "disable",
        importpath = "github.com/lib/pq",
        sum = "h1:X5PMW56eZitiTeO7tKzZxFCSpbFZJtkMMooicw2us9A=",
        version = "v1.0.0",
    )
    go_repository(
        name = "com_github_lightstep_lightstep_tracer_go",
        build_file_proto_mode = "disable",
        importpath = "github.com/lightstep/lightstep-tracer-go",
        sum = "h1:D0GGa7afJ7GcQvu5as6ssLEEKYXvRgKI5d5cevtz8r4=",
        version = "v0.15.6",
    )

    go_repository(
        name = "com_github_lufeee_execinquery",
        build_file_proto_mode = "disable",
        importpath = "github.com/lufeee/execinquery",
        sum = "h1:hf0Ems4SHcUGBxpGN7Jz78z1ppVkP/837ZlETPCEtOM=",
        version = "v1.2.1",
    )

    go_repository(
        name = "com_github_lufia_plan9stats",
        build_file_proto_mode = "disable_global",
        importpath = "github.com/lufia/plan9stats",
        sum = "h1:6E+4a0GO5zZEnZ81pIr0yLvtUWk2if982qA3F3QD6H4=",
        version = "v0.0.0-20211012122336-39d0f177ccd0",
    )
    go_repository(
        name = "com_github_magiconair_properties",
        build_file_proto_mode = "disable_global",
        importpath = "github.com/magiconair/properties",
        sum = "h1:5ibWZ6iY0NctNGWo87LalDlEZ6R41TqbbDamhfG/Qzo=",
        version = "v1.8.6",
    )
    go_repository(
        name = "com_github_maratori_testpackage",
        build_file_proto_mode = "disable",
        importpath = "github.com/maratori/testpackage",
        sum = "h1:GJY4wlzQhuBusMF1oahQCBtUV/AQ/k69IZ68vxaac2Q=",
        version = "v1.1.0",
    )
    go_repository(
        name = "com_github_masterminds_semver",
        build_file_proto_mode = "disable",
        importpath = "github.com/Masterminds/semver",
        sum = "h1:H65muMkzWKEuNDnfl9d70GUjFniHKHRbFPGBuZ3QEww=",
        version = "v1.5.0",
    )
    go_repository(
        name = "com_github_matoous_godox",
        build_file_proto_mode = "disable",
        importpath = "github.com/matoous/godox",
        sum = "h1:pWxk9e//NbPwfxat7RXkts09K+dEBJWakUWwICVqYbA=",
        version = "v0.0.0-20210227103229-6504466cf951",
    )

    go_repository(
        name = "com_github_mattn_go_colorable",
        build_file_proto_mode = "disable_global",
        importpath = "github.com/mattn/go-colorable",
        sum = "h1:fFA4WZxdEF4tXPZVKMLwD8oUnCTTo08duU7wxecdEvA=",
        version = "v0.1.13",
    )
    go_repository(
        name = "com_github_mattn_go_isatty",
        build_file_proto_mode = "disable_global",
        importpath = "github.com/mattn/go-isatty",
        sum = "h1:bq3VjFmv/sOjHtdEhmkEV4x1AJtvUvOJ2PFAZ5+peKQ=",
        version = "v0.0.16",
    )
    go_repository(
        name = "com_github_mattn_go_runewidth",
        build_file_proto_mode = "disable",
        importpath = "github.com/mattn/go-runewidth",
        sum = "h1:lTGmDsbAYt5DmK6OnoV7EuIF1wEIFAcxld6ypU4OSgU=",
        version = "v0.0.13",
    )
    go_repository(
        name = "com_github_mattn_goveralls",
        build_file_proto_mode = "disable_global",
        importpath = "github.com/mattn/goveralls",
        sum = "h1:7eJB6EqsPhRVxvwEXGnqdO2sJI0PTsrWoTMXEk9/OQc=",
        version = "v0.0.2",
    )
    go_repository(
        name = "com_github_matttproud_golang_protobuf_extensions",
        build_file_proto_mode = "disable_global",
        importpath = "github.com/matttproud/golang_protobuf_extensions",
        sum = "h1:4hp9jkHxhMHkqkrB3Ix0jegS5sx/RkqARlsWZ6pIwiU=",
        version = "v1.0.1",
    )
    go_repository(
        name = "com_github_mbilski_exhaustivestruct",
        build_file_proto_mode = "disable",
        importpath = "github.com/mbilski/exhaustivestruct",
        sum = "h1:wCBmUnSYufAHO6J4AVWY6ff+oxWxsVFrwgOdMUQePUo=",
        version = "v1.2.0",
    )

    go_repository(
        name = "com_github_mediocregopher_mediocre_go_lib",
        build_file_proto_mode = "disable_global",
        importpath = "github.com/mediocregopher/mediocre-go-lib",
        sum = "h1:3dQJqqDouawQgl3gBE1PNHKFkJYGEuFb1DbSlaxdosE=",
        version = "v0.0.0-20181029021733-cb65787f37ed",
    )
    go_repository(
        name = "com_github_mediocregopher_radix_v3",
        build_file_proto_mode = "disable_global",
        importpath = "github.com/mediocregopher/radix/v3",
        sum = "h1:oacPXPKHJg0hcngVVrdtTnfGJiS+PtwoQwTBZGFlV4k=",
        version = "v3.3.0",
    )
    go_repository(
        name = "com_github_mgechev_dots",
        build_file_proto_mode = "disable",
        importpath = "github.com/mgechev/dots",
        sum = "h1:zpIH83+oKzcpryru8ceC6BxnoG8TBrhgAvRg8obzup0=",
        version = "v0.0.0-20210922191527-e955255bf517",
    )

    go_repository(
        name = "com_github_mgechev_revive",
        build_file_proto_mode = "disable",
        importpath = "github.com/mgechev/revive",
        sum = "h1:a+itKsYpxka50MyaWQW1XCZ1vwfgjzVy/OzZ7DC/4+U=",
        version = "v1.2.4-0.20220827111817-553604eaced5",
    )

    go_repository(
        name = "com_github_microcosm_cc_bluemonday",
        build_file_proto_mode = "disable_global",
        importpath = "github.com/microcosm-cc/bluemonday",
        sum = "h1:5lPfLTTAvAbtS0VqT+94yOtFnGfUWYyx0+iToC3Os3s=",
        version = "v1.0.2",
    )
    go_repository(
        name = "com_github_miekg_dns",
        build_file_proto_mode = "disable_global",
        importpath = "github.com/miekg/dns",
        sum = "h1:oN9gL93BkuPrer2rehDbDx86k4zbYJEnMP6Krh82nh0=",
        version = "v1.1.10",
    )
    go_repository(
        name = "com_github_mitchellh_cli",
        build_file_proto_mode = "disable_global",
        importpath = "github.com/mitchellh/cli",
        sum = "h1:iGBIsUe3+HZ/AD/Vd7DErOt5sU9fa8Uj7A2s1aggv1Y=",
        version = "v1.0.0",
    )
    go_repository(
        name = "com_github_mitchellh_go_homedir",
        build_file_proto_mode = "disable_global",
        importpath = "github.com/mitchellh/go-homedir",
        sum = "h1:lukF9ziXFxDFPkA1vsr5zpc1XuPDn/wFntq5mG+4E0Y=",
        version = "v1.1.0",
    )
    go_repository(
        name = "com_github_mitchellh_go_ps",
        build_file_proto_mode = "disable",
        importpath = "github.com/mitchellh/go-ps",
        sum = "h1:i6ampVEEF4wQFF+bkYfwYgY+F/uYJDktmvLPf7qIgjc=",
        version = "v1.0.0",
    )

    go_repository(
        name = "com_github_mitchellh_go_testing_interface",
        build_file_proto_mode = "disable_global",
        importpath = "github.com/mitchellh/go-testing-interface",
        sum = "h1:fzU/JVNcaqHQEcVFAKeR41fkiLdIPrefOvVG1VZ96U0=",
        version = "v1.0.0",
    )
    go_repository(
        name = "com_github_mitchellh_go_wordwrap",
        build_file_proto_mode = "disable",
        importpath = "github.com/mitchellh/go-wordwrap",
        sum = "h1:6GlHJ/LTGMrIJbwgdqdl2eEH8o+Exx/0m8ir9Gns0u4=",
        version = "v1.0.0",
    )

    go_repository(
        name = "com_github_mitchellh_gox",
        build_file_proto_mode = "disable_global",
        importpath = "github.com/mitchellh/gox",
        sum = "h1:lfGJxY7ToLJQjHHwi0EX6uYBdK78egf954SQl13PQJc=",
        version = "v0.4.0",
    )
    go_repository(
        name = "com_github_mitchellh_iochan",
        build_file_proto_mode = "disable_global",
        importpath = "github.com/mitchellh/iochan",
        sum = "h1:C+X3KsSTLFVBr/tK1eYN/vs4rJcvsiLU338UhYPJWeY=",
        version = "v1.0.0",
    )
    go_repository(
        name = "com_github_mitchellh_mapstructure",
        build_file_proto_mode = "disable_global",
        importpath = "github.com/mitchellh/mapstructure",
        sum = "h1:jeMsZIYE/09sWLaz43PL7Gy6RuMjD2eJVyuac5Z2hdY=",
        version = "v1.5.0",
    )
    go_repository(
        name = "com_github_mitchellh_reflectwalk",
        build_file_proto_mode = "disable",
        importpath = "github.com/mitchellh/reflectwalk",
        sum = "h1:FVzMWA5RllMAKIdUSC8mdWo3XtwoecrH79BY70sEEpE=",
        version = "v1.0.1",
    )

    go_repository(
        name = "com_github_modern_go_concurrent",
        build_file_proto_mode = "disable_global",
        importpath = "github.com/modern-go/concurrent",
        sum = "h1:TRLaZ9cD/w8PVh93nsPXa1VrQ6jlwL5oN8l14QlcNfg=",
        version = "v0.0.0-20180306012644-bacd9c7ef1dd",
    )
    go_repository(
        name = "com_github_modern_go_reflect2",
        build_file_proto_mode = "disable_global",
        importpath = "github.com/modern-go/reflect2",
        sum = "h1:xBagoLtFs94CBntxluKeaWgTMpvLxC4ur3nMaC9Gz0M=",
        version = "v1.0.2",
    )
    go_repository(
        name = "com_github_modocache_gover",
        build_file_proto_mode = "disable_global",
        importpath = "github.com/modocache/gover",
        sum = "h1:8Q0qkMVC/MmWkpIdlvZgcv2o2jrlF6zqVOh7W5YHdMA=",
        version = "v0.0.0-20171022184752-b58185e213c5",
    )
    go_repository(
        name = "com_github_montanaflynn_stats",
        build_file_proto_mode = "disable",
        importpath = "github.com/montanaflynn/stats",
        sum = "h1:pmpDGKLw4n82EtrNiLqB+xSz/JQwFOaZuMALYUHwX5s=",
        version = "v0.0.0-20180911141734-db72e6cae808",
    )

    go_repository(
        name = "com_github_moricho_tparallel",
        build_file_proto_mode = "disable",
        importpath = "github.com/moricho/tparallel",
        sum = "h1:95FytivzT6rYzdJLdtfn6m1bfFJylOJK41+lgv/EHf4=",
        version = "v0.2.1",
    )

    go_repository(
        name = "com_github_moul_http2curl",
        build_file_proto_mode = "disable_global",
        importpath = "github.com/moul/http2curl",
        sum = "h1:dRMWoAtb+ePxMlLkrCbAqh4TlPHXvoGUSQ323/9Zahs=",
        version = "v1.0.0",
    )
    go_repository(
        name = "com_github_mwitkow_go_conntrack",
        build_file_proto_mode = "disable_global",
        importpath = "github.com/mwitkow/go-conntrack",
        sum = "h1:KUppIJq7/+SVif2QVs3tOP0zanoHgBEVAwHxUSIzRqU=",
        version = "v0.0.0-20190716064945-2f068394615f",
    )
    go_repository(
        name = "com_github_nakabonne_nestif",
        build_file_proto_mode = "disable",
        importpath = "github.com/nakabonne/nestif",
        sum = "h1:wm28nZjhQY5HyYPx+weN3Q65k6ilSBxDb8v5S81B81U=",
        version = "v0.3.1",
    )

    go_repository(
        name = "com_github_nats_io_nats_go",
        build_file_proto_mode = "disable_global",
        importpath = "github.com/nats-io/nats.go",
        sum = "h1:6lF/f1/NN6kzUDBz6pyvQDEXO39jqXcWRLu/tKjtOUQ=",
        version = "v1.8.1",
    )
    go_repository(
        name = "com_github_nats_io_nkeys",
        build_file_proto_mode = "disable_global",
        importpath = "github.com/nats-io/nkeys",
        sum = "h1:+qM7QpgXnvDDixitZtQUBDY9w/s9mu1ghS+JIbsrx6M=",
        version = "v0.0.2",
    )
    go_repository(
        name = "com_github_nats_io_nuid",
        build_file_proto_mode = "disable_global",
        importpath = "github.com/nats-io/nuid",
        sum = "h1:5iA8DT8V7q8WK2EScv2padNa/rTESc1KdnPw4TC2paw=",
        version = "v1.0.1",
    )
    go_repository(
        name = "com_github_nbutton23_zxcvbn_go",
        build_file_proto_mode = "disable",
        importpath = "github.com/nbutton23/zxcvbn-go",
        sum = "h1:4kuARK6Y6FxaNu/BnU2OAaLF86eTVhP2hjTB6iMvItA=",
        version = "v0.0.0-20210217022336-fa2cb2858354",
    )

    go_repository(
        name = "com_github_ncw_directio",
        build_file_proto_mode = "disable_global",
        importpath = "github.com/ncw/directio",
        sum = "h1:JSUBhdjEvVaJvOoyPAbcW0fnd0tvRXD76wEfZ1KcQz4=",
        version = "v1.0.5",
    )
    go_repository(
        name = "com_github_ngaut_pools",
        build_file_proto_mode = "disable_global",
        importpath = "github.com/ngaut/pools",
        sum = "h1:7KAv7KMGTTqSmYZtNdcNTgsos+vFzULLwyElndwn+5c=",
        version = "v0.0.0-20180318154953-b7bc8c42aac7",
    )
    go_repository(
        name = "com_github_ngaut_sync2",
        build_file_proto_mode = "disable_global",
        importpath = "github.com/ngaut/sync2",
        sum = "h1:K0Fn+DoFqNqktdZtdV3bPQ/0cuYh2H4rkg0tytX/07k=",
        version = "v0.0.0-20141008032647-7a24ed77b2ef",
    )
    go_repository(
        name = "com_github_niemeyer_pretty",
        build_file_proto_mode = "disable_global",
        importpath = "github.com/niemeyer/pretty",
        sum = "h1:fD57ERR4JtEqsWbfPhv4DMiApHyliiK5xCTNVSPiaAs=",
        version = "v0.0.0-20200227124842-a10e7caefd8e",
    )
    go_repository(
        name = "com_github_nishanths_exhaustive",
        build_file_proto_mode = "disable",
        importpath = "github.com/nishanths/exhaustive",
        sum = "h1:0QKNascWv9qIHY7zRoZSxeRr6kuk5aAT3YXLTiDmjTo=",
        version = "v0.8.1",
    )

    go_repository(
        name = "com_github_nishanths_predeclared",
        build_file_proto_mode = "disable",
        importpath = "github.com/nishanths/predeclared",
        sum = "h1:V2EPdZPliZymNAn79T8RkNApBjMmVKh5XRpLm/w98Vk=",
        version = "v0.2.2",
    )

    go_repository(
        name = "com_github_nxadm_tail",
        build_file_proto_mode = "disable_global",
        importpath = "github.com/nxadm/tail",
        sum = "h1:DQuhQpB1tVlglWS2hLQ5OV6B5r8aGxSrPc5Qo6uTN78=",
        version = "v1.4.4",
    )
    go_repository(
        name = "com_github_oklog_run",
        build_file_proto_mode = "disable",
        importpath = "github.com/oklog/run",
        sum = "h1:Ru7dDtJNOyC66gQ5dQmaCa0qIsAUFY3sFpK1Xk8igrw=",
        version = "v1.0.0",
    )

    go_repository(
        name = "com_github_oklog_ulid",
        build_file_proto_mode = "disable_global",
        importpath = "github.com/oklog/ulid",
        sum = "h1:EGfNDEx6MqHz8B3uNV6QAib1UR2Lm97sHi3ocA6ESJ4=",
        version = "v1.3.1",
    )
    go_repository(
        name = "com_github_olekukonko_tablewriter",
        build_file_proto_mode = "disable_global",
        importpath = "github.com/olekukonko/tablewriter",
        sum = "h1:P2Ga83D34wi1o9J6Wh1mRuqd4mF/x/lgBS7N7AbDhec=",
        version = "v0.0.5",
    )
    go_repository(
        name = "com_github_oneofone_xxhash",
        build_file_proto_mode = "disable_global",
        importpath = "github.com/OneOfOne/xxhash",
        sum = "h1:zl/OfRA6nftbBK9qTohYBJ5xvw6C/oNKizR7cZGl3cI=",
        version = "v1.2.5",
    )
    go_repository(
        name = "com_github_onsi_ginkgo",
        build_file_proto_mode = "disable_global",
        importpath = "github.com/onsi/ginkgo",
        sum = "h1:8xi0RTUf59SOSfEtZMvwTvXYMzG4gV23XVHOZiXNtnE=",
        version = "v1.16.5",
    )
    go_repository(
        name = "com_github_onsi_ginkgo_v2",
        build_file_proto_mode = "disable_global",
        importpath = "github.com/onsi/ginkgo/v2",
        sum = "h1:CcuG/HvWNkkaqCUpJifQY8z7qEMBJya6aLPx6ftGyjQ=",
        version = "v2.0.0",
    )
    go_repository(
        name = "com_github_onsi_gomega",
        build_file_proto_mode = "disable_global",
        importpath = "github.com/onsi/gomega",
        sum = "h1:M1GfJqGRrBrrGGsbxzV5dqM2U2ApXefZCQpkukxYRLE=",
        version = "v1.18.1",
    )
    go_repository(
        name = "com_github_openpeedeep_depguard",
        build_file_proto_mode = "disable",
        importpath = "github.com/OpenPeeDeeP/depguard",
        sum = "h1:pjK9nLPS1FwQYGGpPxoMYpe7qACHOhAWQMQzV71i49o=",
        version = "v1.1.0",
    )

    go_repository(
        name = "com_github_opentracing_basictracer_go",
        build_file_proto_mode = "disable_global",
        importpath = "github.com/opentracing/basictracer-go",
        sum = "h1:YyUAhaEfjoWXclZVJ9sGoNct7j4TVk7lZWlQw5UXuoo=",
        version = "v1.0.0",
    )
    go_repository(
        name = "com_github_opentracing_contrib_go_stdlib",
        build_file_proto_mode = "disable",
        importpath = "github.com/opentracing-contrib/go-stdlib",
        sum = "h1:8KbikWulLUcMM96hBxjgoo6gTmCkG6HYSDohv/WygYU=",
        version = "v0.0.0-20170113013457-1de4cc2120e7",
    )

    go_repository(
        name = "com_github_opentracing_opentracing_go",
        build_file_proto_mode = "disable_global",
        importpath = "github.com/opentracing/opentracing-go",
        sum = "h1:uEJPy/1a5RIPAJ0Ov+OIO8OxWu77jEv+1B0VhjKrZUs=",
        version = "v1.2.0",
    )
    go_repository(
        name = "com_github_openzipkin_zipkin_go",
        build_file_proto_mode = "disable",
        importpath = "github.com/openzipkin/zipkin-go",
        sum = "h1:yXiysv1CSK7Q5yjGy1710zZGnsbMUIjluWBxtLXHPBo=",
        version = "v0.1.6",
    )
    go_repository(
        name = "com_github_otiai10_copy",
        build_file_proto_mode = "disable",
        importpath = "github.com/otiai10/copy",
        sum = "h1:HvG945u96iNadPoG2/Ja2+AUJeW5YuFQMixq9yirC+k=",
        version = "v1.2.0",
    )
    go_repository(
        name = "com_github_otiai10_curr",
        build_file_proto_mode = "disable",
        importpath = "github.com/otiai10/curr",
        sum = "h1:TJIWdbX0B+kpNagQrjgq8bCMrbhiuX73M2XwgtDMoOI=",
        version = "v1.0.0",
    )
    go_repository(
        name = "com_github_otiai10_mint",
        build_file_proto_mode = "disable",
        importpath = "github.com/otiai10/mint",
        sum = "h1:BCmzIS3n71sGfHB5NMNDB3lHYPz8fWSkCAErHed//qc=",
        version = "v1.3.1",
    )

    go_repository(
        name = "com_github_pascaldekloe_goe",
        build_file_proto_mode = "disable_global",
        importpath = "github.com/pascaldekloe/goe",
        sum = "h1:Lgl0gzECD8GnQ5QCWA8o6BtfL6mDH5rQgM4/fX3avOs=",
        version = "v0.0.0-20180627143212-57f6aae5913c",
    )
    go_repository(
        name = "com_github_pborman_getopt",
        build_file_proto_mode = "disable_global",
        importpath = "github.com/pborman/getopt",
        sum = "h1:7822vZ646Atgxkp3tqrSufChvAAYgIy+iFEGpQntwlI=",
        version = "v0.0.0-20180729010549-6fdd0a2c7117",
    )
    go_repository(
        name = "com_github_pelletier_go_toml",
        build_file_proto_mode = "disable_global",
        importpath = "github.com/pelletier/go-toml",
        sum = "h1:4yBQzkHv+7BHq2PQUZF3Mx0IYxG7LsP222s7Agd3ve8=",
        version = "v1.9.5",
    )
    go_repository(
        name = "com_github_pelletier_go_toml_v2",
        build_file_proto_mode = "disable",
        importpath = "github.com/pelletier/go-toml/v2",
        sum = "h1:+jQXlF3scKIcSEKkdHzXhCTDLPFi5r1wnK6yPS+49Gw=",
        version = "v2.0.2",
    )
    go_repository(
        name = "com_github_peterbourgon_g2s",
        build_file_proto_mode = "disable",
        importpath = "github.com/peterbourgon/g2s",
        sum = "h1:sKwxy1H95npauwu8vtF95vG/syrL0p8fSZo/XlDg5gk=",
        version = "v0.0.0-20170223122336-d4e7ad98afea",
    )
    go_repository(
        name = "com_github_petermattis_goid",
        build_file_proto_mode = "disable",
        importpath = "github.com/petermattis/goid",
        sum = "h1:rUMC+oZ89Om6l9wvUNjzI0ZrKrSnXzV+opsgAohYUNc=",
        version = "v0.0.0-20170504144140-0ded85884ba5",
    )

    go_repository(
        name = "com_github_phayes_checkstyle",
        build_file_proto_mode = "disable",
        importpath = "github.com/phayes/checkstyle",
        sum = "h1:CdDQnGF8Nq9ocOS/xlSptM1N3BbrA6/kmaep5ggwaIA=",
        version = "v0.0.0-20170904204023-bfd46e6a821d",
    )

    go_repository(
        name = "com_github_phayes_freeport",
        build_file_proto_mode = "disable_global",
        importpath = "github.com/phayes/freeport",
        sum = "h1:JhzVVoYvbOACxoUmOs6V/G4D5nPVUW73rKvXxP4XUJc=",
        version = "v0.0.0-20180830031419-95f893ade6f2",
    )
    go_repository(
        name = "com_github_pierrec_lz4",
        build_file_proto_mode = "disable_global",
        importpath = "github.com/pierrec/lz4",
        sum = "h1:9UY3+iC23yxF0UfGaYrGplQ+79Rg+h/q9FV9ix19jjM=",
        version = "v2.6.1+incompatible",
    )
    go_repository(
        name = "com_github_pingcap_badger",
        build_file_proto_mode = "disable_global",
        importpath = "github.com/pingcap/badger",
        sum = "h1:MKVFZuqFvAMiDtv3AbihOQ6rY5IE8LWflI1BuZ/hF0Y=",
        version = "v1.5.1-0.20220314162537-ab58fbf40580",
    )
    go_repository(
        name = "com_github_pingcap_check",
        build_file_proto_mode = "disable_global",
        importpath = "github.com/pingcap/check",
        sum = "h1:iRtOAQ6FXkY/BGvst3CDfTva4nTqh6CL8WXvanLdbu0=",
        version = "v0.0.0-20191107115940-caf2b9e6ccf4",
    )
    go_repository(
        name = "com_github_pingcap_errors",
        build_file_proto_mode = "disable_global",
        importpath = "github.com/pingcap/errors",
        sum = "h1:xpW9bvK+HuuTmyFqUwr+jcCvpVkK7sumiz+ko5H9eq4=",
        version = "v0.11.5-0.20211224045212-9687c2b0f87c",
    )
    go_repository(
        name = "com_github_pingcap_failpoint",
        build_file_proto_mode = "disable_global",
        importpath = "github.com/pingcap/failpoint",
        sum = "h1:kJolJWbyadVeL8RKBlqmXQR7FRKPsIeU85TUYyhbhiQ=",
        version = "v0.0.0-20220423142525-ae43b7f4e5c3",
    )
    go_repository(
        name = "com_github_pingcap_fn",
        build_file_proto_mode = "disable_global",
        importpath = "github.com/pingcap/fn",
        sum = "h1:Pe2LbxRmbTfAoKJ65bZLmhahmvHm7n9DUxGRQT00208=",
        version = "v0.0.0-20200306044125-d5540d389059",
    )
    go_repository(
        name = "com_github_pingcap_goleveldb",
        build_file_proto_mode = "disable_global",
        importpath = "github.com/pingcap/goleveldb",
        sum = "h1:surzm05a8C9dN8dIUmo4Be2+pMRb6f55i+UIYrluu2E=",
        version = "v0.0.0-20191226122134-f82aafb29989",
    )
    go_repository(
        name = "com_github_pingcap_kvproto",
        build_file_proto_mode = "disable_global",
        importpath = "github.com/pingcap/kvproto",
<<<<<<< HEAD
        sum = "h1:kvBgI3Ph/37WZfncHbHX2HNcsA/jaL5Uiy/Vsp6x1jI=",
        version = "v0.0.0-20220901022515-bf32d50c3743",
=======
        sum = "h1:5q7Ns0R7q6Uj+fpa3lDTijrcqgId4lNdGa2AG7izB5c=",
        version = "v0.0.0-20220906053631-2e37953b2b43",
>>>>>>> c7596931
    )
    go_repository(
        name = "com_github_pingcap_log",
        build_file_proto_mode = "disable_global",
        importpath = "github.com/pingcap/log",
        sum = "h1:ELiPxACz7vdo1qAvvaWJg1NrYFoY6gqAh/+Uo6aXdD8=",
        version = "v1.1.0",
    )
    go_repository(
        name = "com_github_pingcap_sysutil",
        build_file_proto_mode = "disable_global",
        importpath = "github.com/pingcap/sysutil",
        sum = "h1:HYbcxtnkN3s5tqrZ/z3eJS4j3Db8wMphEm1q10lY/TM=",
        version = "v0.0.0-20220114020952-ea68d2dbf5b4",
    )
    go_repository(
        name = "com_github_pingcap_tipb",
        build_file_proto_mode = "disable_global",
        importpath = "github.com/pingcap/tipb",
        sum = "h1:kWYridgsn8xSKYJ2EkXp7uj5HwJnG5snpY3XP8oYmPU=",
        version = "v0.0.0-20220824081009-0714a57aff1d",
    )
    go_repository(
        name = "com_github_pkg_browser",
        build_file_proto_mode = "disable_global",
        importpath = "github.com/pkg/browser",
        sum = "h1:49lOXmGaUpV9Fz3gd7TFZY106KVlPVa5jcYD1gaQf98=",
        version = "v0.0.0-20180916011732-0a3d74bf9ce4",
    )
    go_repository(
        name = "com_github_pkg_errors",
        build_file_proto_mode = "disable_global",
        importpath = "github.com/pkg/errors",
        sum = "h1:FEBLx1zS214owpjy7qsBeixbURkuhQAwrK5UwLGTwt4=",
        version = "v0.9.1",
    )
    go_repository(
        name = "com_github_pkg_profile",
        build_file_proto_mode = "disable_global",
        importpath = "github.com/pkg/profile",
        sum = "h1:F++O52m40owAmADcojzM+9gyjmMOY/T4oYJkgFDH8RE=",
        version = "v1.2.1",
    )
    go_repository(
        name = "com_github_pmezard_go_difflib",
        build_file_proto_mode = "disable_global",
        importpath = "github.com/pmezard/go-difflib",
        sum = "h1:4DBwDE0NGyQoBHbLQYPwSUPoCMWR5BEzIk/f1lZbAQM=",
        version = "v1.0.0",
    )
    go_repository(
        name = "com_github_polyfloyd_go_errorlint",
        build_file_proto_mode = "disable",
        importpath = "github.com/polyfloyd/go-errorlint",
        sum = "h1:pDrQG0lrh68e602Wfp68BlUTRFoHn8PZYAjLgt2LFsM=",
        version = "v1.0.0",
    )

    go_repository(
        name = "com_github_posener_complete",
        build_file_proto_mode = "disable_global",
        importpath = "github.com/posener/complete",
        sum = "h1:ccV59UEOTzVDnDUEFdT95ZzHVZ+5+158q8+SJb2QV5w=",
        version = "v1.1.1",
    )
    go_repository(
        name = "com_github_power_devops_perfstat",
        build_file_proto_mode = "disable_global",
        importpath = "github.com/power-devops/perfstat",
        sum = "h1:ncq/mPwQF4JjgDlrVEn3C11VoGHZN7m8qihwgMEtzYw=",
        version = "v0.0.0-20210106213030-5aafc221ea8c",
    )
    go_repository(
        name = "com_github_prometheus_client_golang",
        build_file_proto_mode = "disable_global",
        importpath = "github.com/prometheus/client_golang",
        sum = "h1:b71QUfeo5M8gq2+evJdTPfZhYMAU0uKPkyPJ7TPsloU=",
        version = "v1.13.0",
    )
    go_repository(
        name = "com_github_prometheus_client_model",
        build_file_proto_mode = "disable_global",
        importpath = "github.com/prometheus/client_model",
        sum = "h1:uq5h0d+GuxiXLJLNABMgp2qUWDPiLvgCzz2dUR+/W/M=",
        version = "v0.2.0",
    )
    go_repository(
        name = "com_github_prometheus_common",
        build_file_proto_mode = "disable_global",
        importpath = "github.com/prometheus/common",
        sum = "h1:ccBbHCgIiT9uSoFY0vX8H3zsNR5eLt17/RQLUvn8pXE=",
        version = "v0.37.0",
    )
    go_repository(
        name = "com_github_prometheus_procfs",
        build_file_proto_mode = "disable_global",
        importpath = "github.com/prometheus/procfs",
        sum = "h1:ODq8ZFEaYeCaZOJlZZdJA2AbQR98dSHSM1KW/You5mo=",
        version = "v0.8.0",
    )
    go_repository(
        name = "com_github_prometheus_prometheus",
        build_file_proto_mode = "disable",
        importpath = "github.com/prometheus/prometheus",
        sum = "h1:3DyLm+sTAJkfLyR/1pJ3L+fU2lFufWbpcgMFlGtqeyA=",
        version = "v0.0.0-20190525122359-d20e84d0fb64",
    )

    go_repository(
        name = "com_github_prometheus_tsdb",
        build_file_proto_mode = "disable_global",
        importpath = "github.com/prometheus/tsdb",
        sum = "h1:w1tAGxsBMLkuGrFMhqgcCeBkM5d1YI24udArs+aASuQ=",
        version = "v0.8.0",
    )
    go_repository(
        name = "com_github_quasilyte_go_ruleguard",
        build_file_proto_mode = "disable",
        importpath = "github.com/quasilyte/go-ruleguard",
        sum = "h1:sWFavxtIctGrVs5SYZ5Ml1CvrDAs8Kf5kx2PI3C41dA=",
        version = "v0.3.16-0.20220213074421-6aa060fab41a",
    )
    go_repository(
        name = "com_github_quasilyte_go_ruleguard_dsl",
        build_file_proto_mode = "disable",
        importpath = "github.com/quasilyte/go-ruleguard/dsl",
        sum = "h1:vNkC6fC6qMLzCOGbnIHOd5ixUGgTbp3Z4fGnUgULlDA=",
        version = "v0.3.21",
    )
    go_repository(
        name = "com_github_quasilyte_gogrep",
        build_file_proto_mode = "disable",
        importpath = "github.com/quasilyte/gogrep",
        sum = "h1:PDWGei+Rf2bBiuZIbZmM20J2ftEy9IeUCHA8HbQqed8=",
        version = "v0.0.0-20220120141003-628d8b3623b5",
    )
    go_repository(
        name = "com_github_quasilyte_regex_syntax",
        build_file_proto_mode = "disable",
        importpath = "github.com/quasilyte/regex/syntax",
        sum = "h1:L8QM9bvf68pVdQ3bCFZMDmnt9yqcMBro1pC7F+IPYMY=",
        version = "v0.0.0-20200407221936-30656e2c4a95",
    )
    go_repository(
        name = "com_github_quasilyte_stdinfo",
        build_file_proto_mode = "disable",
        importpath = "github.com/quasilyte/stdinfo",
        sum = "h1:M8mH9eK4OUR4lu7Gd+PU1fV2/qnDNfzT635KRSObncs=",
        version = "v0.0.0-20220114132959-f7386bf02567",
    )

    go_repository(
        name = "com_github_rcrowley_go_metrics",
        build_file_proto_mode = "disable_global",
        importpath = "github.com/rcrowley/go-metrics",
        sum = "h1:N/ElC8H3+5XpJzTSTfLsJV/mx9Q9g7kxmchpfZyxgzM=",
        version = "v0.0.0-20201227073835-cf1acfcdf475",
    )
    go_repository(
        name = "com_github_remyoudompheng_bigfft",
        build_file_proto_mode = "disable_global",
        importpath = "github.com/remyoudompheng/bigfft",
        sum = "h1:OdAsTTz6OkFY5QxjkYwrChwuRruF69c169dPK26NUlk=",
        version = "v0.0.0-20200410134404-eec4a21b6bb0",
    )
    go_repository(
        name = "com_github_rivo_uniseg",
        build_file_proto_mode = "disable_global",
        importpath = "github.com/rivo/uniseg",
        patch_args = ["-p1"],
        patches = [
            "//build/patches:com_github_rivo_uniseg.patch",
        ],
        sum = "h1:3Z3Eu6FGHZWSfNKJTOUiPatWwfc7DzJRU04jFUqJODw=",
        version = "v0.3.4",
    )
    go_repository(
        name = "com_github_rlmcpherson_s3gof3r",
        build_file_proto_mode = "disable",
        importpath = "github.com/rlmcpherson/s3gof3r",
        sum = "h1:1izOJpTiohSibfOHuNyEA/yQnAirh05enzEdmhez43k=",
        version = "v0.5.0",
    )

    go_repository(
        name = "com_github_rogpeppe_fastuuid",
        build_file_proto_mode = "disable_global",
        importpath = "github.com/rogpeppe/fastuuid",
        sum = "h1:Ppwyp6VYCF1nvBTXL3trRso7mXMlRrw9ooo375wvi2s=",
        version = "v1.2.0",
    )
    go_repository(
        name = "com_github_rogpeppe_go_internal",
        build_file_proto_mode = "disable_global",
        importpath = "github.com/rogpeppe/go-internal",
        sum = "h1:/FiVV8dS/e+YqF2JvO3yXRFbBLTIuSDkuC7aBOAvL+k=",
        version = "v1.6.1",
    )
    go_repository(
        name = "com_github_rubyist_circuitbreaker",
        build_file_proto_mode = "disable",
        importpath = "github.com/rubyist/circuitbreaker",
        sum = "h1:KUKd/pV8Geg77+8LNDwdow6rVCAYOp8+kHUyFvL6Mhk=",
        version = "v2.2.1+incompatible",
    )

    go_repository(
        name = "com_github_russross_blackfriday",
        build_file_proto_mode = "disable_global",
        importpath = "github.com/russross/blackfriday",
        sum = "h1:HyvC0ARfnZBqnXwABFeSZHpKvJHJJfPz81GNueLj0oo=",
        version = "v1.5.2",
    )
    go_repository(
        name = "com_github_russross_blackfriday_v2",
        build_file_proto_mode = "disable_global",
        importpath = "github.com/russross/blackfriday/v2",
        sum = "h1:JIOH55/0cWyOuilr9/qlrm0BSXldqnqwMsf35Ld67mk=",
        version = "v2.1.0",
    )
    go_repository(
        name = "com_github_ryancurrah_gomodguard",
        build_file_proto_mode = "disable",
        importpath = "github.com/ryancurrah/gomodguard",
        sum = "h1:CpMSDKan0LtNGGhPrvupAoLeObRFjND8/tU1rEOtBp4=",
        version = "v1.2.4",
    )
    go_repository(
        name = "com_github_ryanrolds_sqlclosecheck",
        build_file_proto_mode = "disable",
        importpath = "github.com/ryanrolds/sqlclosecheck",
        sum = "h1:AZx+Bixh8zdUBxUA1NxbxVAS78vTPq4rCb8OUZI9xFw=",
        version = "v0.3.0",
    )

    go_repository(
        name = "com_github_ryanuber_columnize",
        build_file_proto_mode = "disable_global",
        importpath = "github.com/ryanuber/columnize",
        sum = "h1:j1Wcmh8OrK4Q7GXY+V7SVSY8nUWQxHW5TkBe7YUl+2s=",
        version = "v2.1.0+incompatible",
    )
    go_repository(
        name = "com_github_samuel_go_zookeeper",
        build_file_proto_mode = "disable",
        importpath = "github.com/samuel/go-zookeeper",
        sum = "h1:4AQBn5RJY4WH8t8TLEMZUsWeXHAUcoao42TCAfpEJJE=",
        version = "v0.0.0-20161028232340-1d7be4effb13",
    )

    go_repository(
        name = "com_github_sanposhiho_wastedassign_v2",
        build_file_proto_mode = "disable",
        importpath = "github.com/sanposhiho/wastedassign/v2",
        sum = "h1:+6/hQIHKNJAUixEj6EmOngGIisyeI+T3335lYTyxRoA=",
        version = "v2.0.6",
    )
    go_repository(
        name = "com_github_sasha_s_go_deadlock",
        build_file_proto_mode = "disable",
        importpath = "github.com/sasha-s/go-deadlock",
        sum = "h1:yVBZEAirqhDYAc7xftf/swe8eHcg63jqfwdqN8KSoR8=",
        version = "v0.0.0-20161201235124-341000892f3d",
    )
    go_repository(
        name = "com_github_sashamelentyev_interfacebloat",
        build_file_proto_mode = "disable",
        importpath = "github.com/sashamelentyev/interfacebloat",
        sum = "h1:xdRdJp0irL086OyW1H/RTZTr1h/tMEOsumirXcOJqAw=",
        version = "v1.1.0",
    )
    go_repository(
        name = "com_github_sashamelentyev_usestdlibvars",
        build_file_proto_mode = "disable",
        importpath = "github.com/sashamelentyev/usestdlibvars",
        sum = "h1:QnWP9IOEuRyYKH+IG0LlQIjuJlc0rfdo4K3/Zh3WRMw=",
        version = "v1.8.0",
    )

    go_repository(
        name = "com_github_satori_go_uuid",
        build_file_proto_mode = "disable",
        importpath = "github.com/satori/go.uuid",
        sum = "h1:0uYX9dsZ2yD7q2RtLRtPSdGDWzjeM3TbMJP9utgA0ww=",
        version = "v1.2.0",
    )

    go_repository(
        name = "com_github_sclevine_agouti",
        build_file_proto_mode = "disable_global",
        importpath = "github.com/sclevine/agouti",
        sum = "h1:8IBJS6PWz3uTlMP3YBIR5f+KAldcGuOeFkFbUWfBgK4=",
        version = "v3.0.0+incompatible",
    )
    go_repository(
        name = "com_github_sean_seed",
        build_file_proto_mode = "disable_global",
        importpath = "github.com/sean-/seed",
        sum = "h1:nn5Wsu0esKSJiIVhscUtVbo7ada43DJhG55ua/hjS5I=",
        version = "v0.0.0-20170313163322-e2103e2c3529",
    )
    go_repository(
        name = "com_github_securego_gosec_v2",
        build_file_proto_mode = "disable",
        importpath = "github.com/securego/gosec/v2",
        sum = "h1:CQWdW7ATFpvLSohMVsajscfyHJ5rsGmEXmsNcsDNmAg=",
        version = "v2.12.0",
    )

    go_repository(
        name = "com_github_sergi_go_diff",
        build_file_proto_mode = "disable_global",
        importpath = "github.com/sergi/go-diff",
        sum = "h1:we8PVUC3FE2uYfodKH/nBHMSetSfHDR6scGdBi+erh0=",
        version = "v1.1.0",
    )
    go_repository(
        name = "com_github_shazow_go_diff",
        build_file_proto_mode = "disable",
        importpath = "github.com/shazow/go-diff",
        sum = "h1:W65qqJCIOVP4jpqPQ0YvHYKwcMEMVWIzWC5iNQQfBTU=",
        version = "v0.0.0-20160112020656-b6b7b6733b8c",
    )

    go_repository(
        name = "com_github_shirou_gopsutil_v3",
        build_file_proto_mode = "disable_global",
        importpath = "github.com/shirou/gopsutil/v3",
        sum = "h1:flKnuCMfUUrO+oAvwAd6GKZgnPzr098VA/UJ14nhJd4=",
        version = "v3.22.7",
    )
    go_repository(
        name = "com_github_shopify_goreferrer",
        build_file_proto_mode = "disable_global",
        importpath = "github.com/Shopify/goreferrer",
        sum = "h1:WDC6ySpJzbxGWFh4aMxFFC28wwGp5pEuoTtvA4q/qQ4=",
        version = "v0.0.0-20181106222321-ec9c9a553398",
    )
    go_repository(
        name = "com_github_shopify_sarama",
        build_file_proto_mode = "disable_global",
        importpath = "github.com/Shopify/sarama",
        sum = "h1:ARid8o8oieau9XrHI55f/L3EoRAhm9px6sonbD7yuUE=",
        version = "v1.29.0",
    )
    go_repository(
        name = "com_github_shopify_toxiproxy",
        build_file_proto_mode = "disable_global",
        importpath = "github.com/Shopify/toxiproxy",
        sum = "h1:TKdv8HiTLgE5wdJuEML90aBgNWsokNbMijUGhmcoBJc=",
        version = "v2.1.4+incompatible",
    )
    go_repository(
        name = "com_github_shopspring_decimal",
        build_file_proto_mode = "disable",
        importpath = "github.com/shopspring/decimal",
        sum = "h1:pntxY8Ary0t43dCZ5dqY4YTJCObLY1kIXl0uzMv+7DE=",
        version = "v0.0.0-20180709203117-cd690d0c9e24",
    )

    go_repository(
        name = "com_github_shurcool_httpfs",
        build_file_proto_mode = "disable_global",
        importpath = "github.com/shurcooL/httpfs",
        sum = "h1:bUGsEnyNbVPw06Bs80sCeARAlK8lhwqGyi6UT8ymuGk=",
        version = "v0.0.0-20190707220628-8d4bc4ba7749",
    )
    go_repository(
        name = "com_github_shurcool_httpgzip",
        build_file_proto_mode = "disable_global",
        importpath = "github.com/shurcooL/httpgzip",
        sum = "h1:mj/nMDAwTBiaCqMEs4cYCqF7pO6Np7vhy1D1wcQGz+E=",
        version = "v0.0.0-20190720172056-320755c1c1b0",
    )
    go_repository(
        name = "com_github_shurcool_sanitized_anchor_name",
        build_file_proto_mode = "disable_global",
        importpath = "github.com/shurcooL/sanitized_anchor_name",
        sum = "h1:PdmoCO6wvbs+7yrJyMORt4/BmY5IYyJwS/kOiWx8mHo=",
        version = "v1.0.0",
    )
    go_repository(
        name = "com_github_shurcool_vfsgen",
        build_file_proto_mode = "disable_global",
        importpath = "github.com/shurcooL/vfsgen",
        sum = "h1:y0cMJ0qjii33BnD6tMGcF/+gHYsoKQ6tbwQpy233OII=",
        version = "v0.0.0-20180711163814-62bca832be04",
    )
    go_repository(
        name = "com_github_sirupsen_logrus",
        build_file_proto_mode = "disable_global",
        importpath = "github.com/sirupsen/logrus",
        sum = "h1:trlNQbNUG3OdDrDil03MCb1H2o9nJ1x4/5LYw7byDE0=",
        version = "v1.9.0",
    )
    go_repository(
        name = "com_github_sivchari_containedctx",
        build_file_proto_mode = "disable",
        importpath = "github.com/sivchari/containedctx",
        sum = "h1:0hLQKpgC53OVF1VT7CeoFHk9YKstur1XOgfYIc1yrHI=",
        version = "v1.0.2",
    )
    go_repository(
        name = "com_github_sivchari_nosnakecase",
        build_file_proto_mode = "disable",
        importpath = "github.com/sivchari/nosnakecase",
        sum = "h1:7QkpWIRMe8x25gckkFd2A5Pi6Ymo0qgr4JrhGt95do8=",
        version = "v1.7.0",
    )

    go_repository(
        name = "com_github_sivchari_tenv",
        build_file_proto_mode = "disable",
        importpath = "github.com/sivchari/tenv",
        sum = "h1:d4laZMBK6jpe5PWepxlV9S+LC0yXqvYHiq8E6ceoVVE=",
        version = "v1.7.0",
    )

    go_repository(
        name = "com_github_smartystreets_assertions",
        build_file_proto_mode = "disable_global",
        importpath = "github.com/smartystreets/assertions",
        sum = "h1:zE9ykElWQ6/NYmHa3jpm/yHnI4xSofP+UP6SpjHcSeM=",
        version = "v0.0.0-20180927180507-b2de0cb4f26d",
    )
    go_repository(
        name = "com_github_smartystreets_goconvey",
        build_file_proto_mode = "disable_global",
        importpath = "github.com/smartystreets/goconvey",
        sum = "h1:fv0U8FUIMPNf1L9lnHLvLhgicrIVChEkdzIKYqbNC9s=",
        version = "v1.6.4",
    )
    go_repository(
        name = "com_github_soheilhy_cmux",
        build_file_proto_mode = "disable_global",
        importpath = "github.com/soheilhy/cmux",
        sum = "h1:jjzc5WVemNEDTLwv9tlmemhC73tI08BNOIGwBOo10Js=",
        version = "v0.1.5",
    )
    go_repository(
        name = "com_github_sonatard_noctx",
        build_file_proto_mode = "disable",
        importpath = "github.com/sonatard/noctx",
        sum = "h1:VC1Qhl6Oxx9vvWo3UDgrGXYCeKCe3Wbw7qAWL6FrmTY=",
        version = "v0.0.1",
    )
    go_repository(
        name = "com_github_sourcegraph_go_diff",
        build_file_proto_mode = "disable",
        importpath = "github.com/sourcegraph/go-diff",
        sum = "h1:hmA1LzxW0n1c3Q4YbrFgg4P99GSnebYa3x8gr0HZqLQ=",
        version = "v0.6.1",
    )

    go_repository(
        name = "com_github_spaolacci_murmur3",
        build_file_proto_mode = "disable_global",
        importpath = "github.com/spaolacci/murmur3",
        sum = "h1:qLC7fQah7D6K1B0ujays3HV9gkFtllcxhzImRR7ArPQ=",
        version = "v0.0.0-20180118202830-f09979ecbc72",
    )
    go_repository(
        name = "com_github_spf13_afero",
        build_file_proto_mode = "disable_global",
        importpath = "github.com/spf13/afero",
        sum = "h1:xehSyVa0YnHWsJ49JFljMpg1HX19V6NDZ1fkm1Xznbo=",
        version = "v1.8.2",
    )
    go_repository(
        name = "com_github_spf13_cast",
        build_file_proto_mode = "disable_global",
        importpath = "github.com/spf13/cast",
        sum = "h1:rj3WzYc11XZaIZMPKmwP96zkFEnnAmV8s6XbB2aY32w=",
        version = "v1.5.0",
    )
    go_repository(
        name = "com_github_spf13_cobra",
        build_file_proto_mode = "disable_global",
        importpath = "github.com/spf13/cobra",
        sum = "h1:X+jTBEBqF0bHN+9cSMgmfuvv2VHJ9ezmFNf9Y/XstYU=",
        version = "v1.5.0",
    )
    go_repository(
        name = "com_github_spf13_jwalterweatherman",
        build_file_proto_mode = "disable_global",
        importpath = "github.com/spf13/jwalterweatherman",
        sum = "h1:ue6voC5bR5F8YxI5S67j9i582FU4Qvo2bmqnqMYADFk=",
        version = "v1.1.0",
    )
    go_repository(
        name = "com_github_spf13_pflag",
        build_file_proto_mode = "disable_global",
        importpath = "github.com/spf13/pflag",
        sum = "h1:iy+VFUOCP1a+8yFto/drg2CJ5u0yRoB7fZw3DKv/JXA=",
        version = "v1.0.5",
    )
    go_repository(
        name = "com_github_spf13_viper",
        build_file_proto_mode = "disable_global",
        importpath = "github.com/spf13/viper",
        sum = "h1:CZ7eSOd3kZoaYDLbXnmzgQI5RlciuXBMA+18HwHRfZQ=",
        version = "v1.12.0",
    )
    go_repository(
        name = "com_github_ssgreg_nlreturn_v2",
        build_file_proto_mode = "disable",
        importpath = "github.com/ssgreg/nlreturn/v2",
        sum = "h1:X4XDI7jstt3ySqGU86YGAURbxw3oTDPK9sPEi6YEwQ0=",
        version = "v2.2.1",
    )
    go_repository(
        name = "com_github_stackexchange_wmi",
        build_file_proto_mode = "disable",
        importpath = "github.com/StackExchange/wmi",
        sum = "h1:5ZfJxyXo8KyX8DgGXC5B7ILL8y51fci/qYz2B4j8iLY=",
        version = "v0.0.0-20180725035823-b12b22c5341f",
    )

    go_repository(
        name = "com_github_stathat_consistent",
        build_file_proto_mode = "disable",
        importpath = "github.com/stathat/consistent",
        sum = "h1:ZFJ1QTRn8npNBKW065raSZ8xfOqhpb8vLOkfp4CcL/U=",
        version = "v1.0.0",
    )
    go_repository(
        name = "com_github_stbenjam_no_sprintf_host_port",
        build_file_proto_mode = "disable",
        importpath = "github.com/stbenjam/no-sprintf-host-port",
        sum = "h1:tYugd/yrm1O0dV+ThCbaKZh195Dfm07ysF0U6JQXczc=",
        version = "v0.1.1",
    )

    go_repository(
        name = "com_github_stretchr_objx",
        build_file_proto_mode = "disable_global",
        importpath = "github.com/stretchr/objx",
        sum = "h1:M2gUjqZET1qApGOWNSnZ49BAIMX4F/1plDv3+l31EJ4=",
        version = "v0.4.0",
    )
    go_repository(
        name = "com_github_stretchr_testify",
        build_file_proto_mode = "disable_global",
        importpath = "github.com/stretchr/testify",
        sum = "h1:pSgiaMZlXftHpm5L7V1+rVB+AZJydKsMxsQBIJw4PKk=",
        version = "v1.8.0",
    )
    go_repository(
        name = "com_github_subosito_gotenv",
        build_file_proto_mode = "disable_global",
        importpath = "github.com/subosito/gotenv",
        sum = "h1:yAzM1+SmVcz5R4tXGsNMu1jUl2aOJXoiWUCEwwnGrvs=",
        version = "v1.4.0",
    )
    go_repository(
        name = "com_github_sylvia7788_contextcheck",
        build_file_proto_mode = "disable",
        importpath = "github.com/sylvia7788/contextcheck",
        sum = "h1:MsiVqROAdr0efZc/fOCt0c235qm9XJqHtWwM+2h2B04=",
        version = "v1.0.4",
    )
    go_repository(
        name = "com_github_tdakkota_asciicheck",
        build_file_proto_mode = "disable",
        importpath = "github.com/tdakkota/asciicheck",
        sum = "h1:PKzG7JUTUmVspQTDqtkX9eSiLGossXTybutHwTXuO0A=",
        version = "v0.1.1",
    )
    go_repository(
        name = "com_github_tenntenn_modver",
        build_file_proto_mode = "disable",
        importpath = "github.com/tenntenn/modver",
        sum = "h1:2klLppGhDgzJrScMpkj9Ujy3rXPUspSjAcev9tSEBgA=",
        version = "v1.0.1",
    )
    go_repository(
        name = "com_github_tenntenn_text_transform",
        build_file_proto_mode = "disable",
        importpath = "github.com/tenntenn/text/transform",
        sum = "h1:f+jULpRQGxTSkNYKJ51yaw6ChIqO+Je8UqsTKN/cDag=",
        version = "v0.0.0-20200319021203-7eef512accb3",
    )

    go_repository(
        name = "com_github_tetafro_godot",
        build_file_proto_mode = "disable",
        importpath = "github.com/tetafro/godot",
        sum = "h1:BVoBIqAf/2QdbFmSwAWnaIqDivZdOV0ZRwEm6jivLKw=",
        version = "v1.4.11",
    )

    go_repository(
        name = "com_github_tiancaiamao_appdash",
        build_file_proto_mode = "disable_global",
        importpath = "github.com/tiancaiamao/appdash",
        sum = "h1:mbAskLJ0oJfDRtkanvQPiooDH8HvJ2FBh+iKT/OmiQQ=",
        version = "v0.0.0-20181126055449-889f96f722a2",
    )
    go_repository(
        name = "com_github_tikv_client_go_v2",
        build_file_proto_mode = "disable_global",
        importpath = "github.com/tikv/client-go/v2",
        sum = "h1:wjRWmUl4QmJF7V0aUskjT8EjjpfWxi5o9SQR5S1nNWA=",
        version = "v2.0.1-0.20220906094532-f867f498456f",
    )
    go_repository(
        name = "com_github_tikv_pd_client",
        build_file_proto_mode = "disable_global",
        importpath = "github.com/tikv/pd/client",
        sum = "h1:r1eMh9Rny3hfWuBuxOnbsCRrR4FhthiNxLQ5rAUtaww=",
        version = "v0.0.0-20220725055910-7187a7ab72db",
    )
    go_repository(
        name = "com_github_timakin_bodyclose",
        build_file_proto_mode = "disable",
        importpath = "github.com/timakin/bodyclose",
        sum = "h1:kl4KhGNsJIbDHS9/4U9yQo1UcPQM0kOMJHn29EoH/Ro=",
        version = "v0.0.0-20210704033933-f49887972144",
    )
    go_repository(
        name = "com_github_timonwong_logrlint",
        build_file_proto_mode = "disable",
        importpath = "github.com/timonwong/logrlint",
        sum = "h1:phZCcypL/vtx6cGxObJgWZ5wexZF5SXFPLOM+ru0e/M=",
        version = "v0.1.0",
    )

    go_repository(
        name = "com_github_tklauser_go_sysconf",
        build_file_proto_mode = "disable_global",
        importpath = "github.com/tklauser/go-sysconf",
        sum = "h1:IJ1AZGZRWbY8T5Vfk04D9WOA5WSejdflXxP03OUqALw=",
        version = "v0.3.10",
    )
    go_repository(
        name = "com_github_tklauser_numcpus",
        build_file_proto_mode = "disable_global",
        importpath = "github.com/tklauser/numcpus",
        sum = "h1:E53Dm1HjH1/R2/aoCtXtPgzmElmn51aOkhCFSuZq//o=",
        version = "v0.4.0",
    )
    go_repository(
        name = "com_github_tmc_grpc_websocket_proxy",
        build_file_proto_mode = "disable_global",
        importpath = "github.com/tmc/grpc-websocket-proxy",
        sum = "h1:uruHq4dN7GR16kFc5fp3d1RIYzJW5onx8Ybykw2YQFA=",
        version = "v0.0.0-20201229170055-e5319fda7802",
    )
    go_repository(
        name = "com_github_tomarrell_wrapcheck_v2",
        build_file_proto_mode = "disable",
        importpath = "github.com/tomarrell/wrapcheck/v2",
        sum = "h1:3dI6YNcrJTQ/CJQ6M/DUkc0gnqYSIk6o0rChn9E/D0M=",
        version = "v2.6.2",
    )
    go_repository(
        name = "com_github_tommy_muehle_go_mnd_v2",
        build_file_proto_mode = "disable",
        importpath = "github.com/tommy-muehle/go-mnd/v2",
        sum = "h1:iAj0a8e6+dXSL7Liq0aXPox36FiN1dBbjA6lt9fl65s=",
        version = "v2.5.0",
    )

    go_repository(
        name = "com_github_twmb_murmur3",
        build_file_proto_mode = "disable_global",
        importpath = "github.com/twmb/murmur3",
        sum = "h1:D83U0XYKcHRYwYIpBKf3Pks91Z0Byda/9SJ8B6EMRcA=",
        version = "v1.1.3",
    )
    go_repository(
        name = "com_github_uber_jaeger_client_go",
        build_file_proto_mode = "disable_global",
        importpath = "github.com/uber/jaeger-client-go",
        sum = "h1:NHcubEkVbahf9t3p75TOCR83gdUHXjRJvjoBh1yACsM=",
        version = "v2.22.1+incompatible",
    )
    go_repository(
        name = "com_github_uber_jaeger_lib",
        build_file_proto_mode = "disable_global",
        importpath = "github.com/uber/jaeger-lib",
        sum = "h1:td4jdvLcExb4cBISKIpHuGoVXh+dVKhn2Um6rjCsSsg=",
        version = "v2.4.1+incompatible",
    )
    go_repository(
        name = "com_github_ugorji_go",
        build_file_proto_mode = "disable_global",
        importpath = "github.com/ugorji/go",
        sum = "h1:j4s+tAvLfL3bZyefP2SEWmhBzmuIlH/eqNuPdFPgngw=",
        version = "v1.1.4",
    )
    go_repository(
        name = "com_github_ugorji_go_codec",
        build_file_proto_mode = "disable_global",
        importpath = "github.com/ugorji/go/codec",
        sum = "h1:3SVOIvH7Ae1KRYyQWRjXWJEA9sS/c/pjvH++55Gr648=",
        version = "v0.0.0-20181204163529-d75b2dcb6bc8",
    )
    go_repository(
        name = "com_github_ultraware_funlen",
        build_file_proto_mode = "disable",
        importpath = "github.com/ultraware/funlen",
        sum = "h1:5ylVWm8wsNwH5aWo9438pwvsK0QiqVuUrt9bn7S/iLA=",
        version = "v0.0.3",
    )
    go_repository(
        name = "com_github_ultraware_whitespace",
        build_file_proto_mode = "disable",
        importpath = "github.com/ultraware/whitespace",
        sum = "h1:hh+/cpIcopyMYbZNVov9iSxvJU3OYQg78Sfaqzi/CzI=",
        version = "v0.0.5",
    )

    go_repository(
        name = "com_github_urfave_negroni",
        build_file_proto_mode = "disable_global",
        importpath = "github.com/urfave/negroni",
        sum = "h1:kIimOitoypq34K7TG7DUaJ9kq/N4Ofuwi1sjz0KipXc=",
        version = "v1.0.0",
    )
    go_repository(
        name = "com_github_uudashr_gocognit",
        build_file_proto_mode = "disable",
        importpath = "github.com/uudashr/gocognit",
        sum = "h1:2Cgi6MweCsdB6kpcVQp7EW4U23iBFQWfTXiWlyp842Y=",
        version = "v1.0.6",
    )

    go_repository(
        name = "com_github_valyala_bytebufferpool",
        build_file_proto_mode = "disable_global",
        importpath = "github.com/valyala/bytebufferpool",
        sum = "h1:GqA5TC/0021Y/b9FG4Oi9Mr3q7XYx6KllzawFIhcdPw=",
        version = "v1.0.0",
    )
    go_repository(
        name = "com_github_valyala_fasthttp",
        build_file_proto_mode = "disable_global",
        importpath = "github.com/valyala/fasthttp",
        sum = "h1:uWF8lgKmeaIewWVPwi4GRq2P6+R46IgYZdxWtM+GtEY=",
        version = "v1.6.0",
    )
    go_repository(
        name = "com_github_valyala_fasttemplate",
        build_file_proto_mode = "disable_global",
        importpath = "github.com/valyala/fasttemplate",
        sum = "h1:tY9CJiPnMXf1ERmG2EyK7gNUd+c6RKGD0IfU8WdUSz8=",
        version = "v1.0.1",
    )
    go_repository(
        name = "com_github_valyala_quicktemplate",
        build_file_proto_mode = "disable",
        importpath = "github.com/valyala/quicktemplate",
        sum = "h1:LUPTJmlVcb46OOUY3IeD9DojFpAVbsG+5WFTcjMJzCM=",
        version = "v1.7.0",
    )

    go_repository(
        name = "com_github_valyala_tcplisten",
        build_file_proto_mode = "disable_global",
        importpath = "github.com/valyala/tcplisten",
        sum = "h1:0R4NLDRDZX6JcmhJgXi5E4b8Wg84ihbmUKp/GvSPEzc=",
        version = "v0.0.0-20161114210144-ceec8f93295a",
    )
    go_repository(
        name = "com_github_vividcortex_ewma",
        build_file_proto_mode = "disable_global",
        importpath = "github.com/VividCortex/ewma",
        sum = "h1:MnEK4VOv6n0RSY4vtRe3h11qjxL3+t0B8yOL8iMXdcM=",
        version = "v1.1.1",
    )
    go_repository(
        name = "com_github_wangjohn_quickselect",
        build_file_proto_mode = "disable_global",
        importpath = "github.com/wangjohn/quickselect",
        sum = "h1:9DDCDwOyEy/gId+IEMrFHLuQ5R/WV0KNxWLler8X2OY=",
        version = "v0.0.0-20161129230411-ed8402a42d5f",
    )
    go_repository(
        name = "com_github_xdg_scram",
        build_file_proto_mode = "disable_global",
        importpath = "github.com/xdg/scram",
        sum = "h1:nTadYh2Fs4BK2xdldEa2g5bbaZp0/+1nJMMPtPxS/to=",
        version = "v1.0.3",
    )
    go_repository(
        name = "com_github_xdg_stringprep",
        build_file_proto_mode = "disable_global",
        importpath = "github.com/xdg/stringprep",
        sum = "h1:cmL5Enob4W83ti/ZHuZLuKD/xqJfus4fVPwE+/BDm+4=",
        version = "v1.0.3",
    )
    go_repository(
        name = "com_github_xeipuuv_gojsonpointer",
        build_file_proto_mode = "disable_global",
        importpath = "github.com/xeipuuv/gojsonpointer",
        sum = "h1:J9EGpcZtP0E/raorCMxlFGSTBrsSlaDGf3jU/qvAE2c=",
        version = "v0.0.0-20180127040702-4e3ac2762d5f",
    )
    go_repository(
        name = "com_github_xeipuuv_gojsonreference",
        build_file_proto_mode = "disable_global",
        importpath = "github.com/xeipuuv/gojsonreference",
        sum = "h1:EzJWgHovont7NscjpAxXsDA8S8BMYve8Y5+7cuRE7R0=",
        version = "v0.0.0-20180127040603-bd5ef7bd5415",
    )
    go_repository(
        name = "com_github_xeipuuv_gojsonschema",
        build_file_proto_mode = "disable_global",
        importpath = "github.com/xeipuuv/gojsonschema",
        sum = "h1:LhYJRs+L4fBtjZUfuSZIKGeVu0QRy8e5Xi7D17UxZ74=",
        version = "v1.2.0",
    )
    go_repository(
        name = "com_github_xiang90_probing",
        build_file_proto_mode = "disable_global",
        importpath = "github.com/xiang90/probing",
        sum = "h1:eY9dn8+vbi4tKz5Qo6v2eYzo7kUS51QINcR5jNpbZS8=",
        version = "v0.0.0-20190116061207-43a291ad63a2",
    )
    go_repository(
        name = "com_github_xitongsys_parquet_go",
        build_file_proto_mode = "disable_global",
        importpath = "github.com/xitongsys/parquet-go",
        sum = "h1:tBbuFCtyJNKT+BFAv6qjvTFpVdy97IYNaBwGUXifIUs=",
        version = "v1.5.5-0.20201110004701-b09c49d6d457",
    )
    go_repository(
        name = "com_github_xitongsys_parquet_go_source",
        build_file_proto_mode = "disable_global",
        importpath = "github.com/xitongsys/parquet-go-source",
        sum = "h1:a742S4V5A15F93smuVxA60LQWsrCnN8bKeWDBARU1/k=",
        version = "v0.0.0-20200817004010-026bad9b25d0",
    )
    go_repository(
        name = "com_github_xordataexchange_crypt",
        build_file_proto_mode = "disable_global",
        importpath = "github.com/xordataexchange/crypt",
        sum = "h1:ESFSdwYZvkeru3RtdrYueztKhOBCSAAzS4Gf+k0tEow=",
        version = "v0.0.3-0.20170626215501-b2862e3d0a77",
    )
    go_repository(
        name = "com_github_yagipy_maintidx",
        build_file_proto_mode = "disable",
        importpath = "github.com/yagipy/maintidx",
        sum = "h1:h5NvIsCz+nRDapQ0exNv4aJ0yXSI0420omVANTv3GJM=",
        version = "v1.0.0",
    )

    go_repository(
        name = "com_github_yalp_jsonpath",
        build_file_proto_mode = "disable_global",
        importpath = "github.com/yalp/jsonpath",
        sum = "h1:6fRhSjgLCkTD3JnJxvaJ4Sj+TYblw757bqYgZaOq5ZY=",
        version = "v0.0.0-20180802001716-5cc68e5049a0",
    )
    go_repository(
        name = "com_github_yeya24_promlinter",
        build_file_proto_mode = "disable",
        importpath = "github.com/yeya24/promlinter",
        sum = "h1:xFKDQ82orCU5jQujdaD8stOHiv8UN68BSdn2a8u8Y3o=",
        version = "v0.2.0",
    )

    go_repository(
        name = "com_github_yudai_gojsondiff",
        build_file_proto_mode = "disable_global",
        importpath = "github.com/yudai/gojsondiff",
        sum = "h1:27cbfqXLVEJ1o8I6v3y9lg8Ydm53EKqHXAOMxEGlCOA=",
        version = "v1.0.0",
    )
    go_repository(
        name = "com_github_yudai_golcs",
        build_file_proto_mode = "disable_global",
        importpath = "github.com/yudai/golcs",
        sum = "h1:BHyfKlQyqbsFN5p3IfnEUduWvb9is428/nNb5L3U01M=",
        version = "v0.0.0-20170316035057-ecda9a501e82",
    )
    go_repository(
        name = "com_github_yudai_pp",
        build_file_proto_mode = "disable_global",
        importpath = "github.com/yudai/pp",
        sum = "h1:Q4//iY4pNF6yPLZIigmvcl7k/bPgrcTPIFIcmawg5bI=",
        version = "v2.0.1+incompatible",
    )
    go_repository(
        name = "com_github_yuin_goldmark",
        build_file_proto_mode = "disable_global",
        importpath = "github.com/yuin/goldmark",
        sum = "h1:fVcFKWvrslecOb/tg+Cc05dkeYx540o0FuFt3nUVDoE=",
        version = "v1.4.13",
    )
    go_repository(
        name = "com_github_yusufpapurcu_wmi",
        build_file_proto_mode = "disable_global",
        importpath = "github.com/yusufpapurcu/wmi",
        sum = "h1:KBNDSne4vP5mbSWnJbO+51IMOXJB67QiYCSBrubbPRg=",
        version = "v1.2.2",
    )
    go_repository(
        name = "com_gitlab_bosi_decorder",
        build_file_proto_mode = "disable",
        importpath = "gitlab.com/bosi/decorder",
        sum = "h1:gX4/RgK16ijY8V+BRQHAySfQAb354T7/xQpDB2n10P0=",
        version = "v0.2.3",
    )

    go_repository(
        name = "com_google_cloud_go",
        build_file_proto_mode = "disable_global",
        importpath = "cloud.google.com/go",
        sum = "h1:t9Iw5QH5v4XtlEQaCtUY7x6sCABps8sW0acw7e2WQ6Y=",
        version = "v0.100.2",
    )
    go_repository(
        name = "com_google_cloud_go_bigquery",
        build_file_proto_mode = "disable_global",
        importpath = "cloud.google.com/go/bigquery",
        sum = "h1:PQcPefKFdaIzjQFbiyOgAqyx8q5djaE7x9Sqe712DPA=",
        version = "v1.8.0",
    )
    go_repository(
        name = "com_google_cloud_go_compute",
        build_file_proto_mode = "disable_global",
        importpath = "cloud.google.com/go/compute",
        sum = "h1:b1zWmYuuHz7gO9kDcM/EpHGr06UgsYNRpNJzI2kFiLM=",
        version = "v1.5.0",
    )
    go_repository(
        name = "com_google_cloud_go_datastore",
        build_file_proto_mode = "disable_global",
        importpath = "cloud.google.com/go/datastore",
        sum = "h1:/May9ojXjRkPBNVrq+oWLqmWCkr4OU5uRY29bu0mRyQ=",
        version = "v1.1.0",
    )
    go_repository(
        name = "com_google_cloud_go_firestore",
        build_file_proto_mode = "disable_global",
        importpath = "cloud.google.com/go/firestore",
        sum = "h1:9x7Bx0A9R5/M9jibeJeZWqjeVEIxYW9fZYqB9a70/bY=",
        version = "v1.1.0",
    )
    go_repository(
        name = "com_google_cloud_go_iam",
        build_file_proto_mode = "disable_global",
        importpath = "cloud.google.com/go/iam",
        sum = "h1:4CapQyNFjiksks1/x7jsvsygFPhihslYk5GptIrlX68=",
        version = "v0.1.1",
    )
    go_repository(
        name = "com_google_cloud_go_pubsub",
        build_file_proto_mode = "disable_global",
        importpath = "cloud.google.com/go/pubsub",
        sum = "h1:ukjixP1wl0LpnZ6LWtZJ0mX5tBmjp1f8Sqer8Z2OMUU=",
        version = "v1.3.1",
    )
    go_repository(
        name = "com_google_cloud_go_storage",
        build_file_proto_mode = "disable_global",
        importpath = "cloud.google.com/go/storage",
        sum = "h1:HwnT2u2D309SFDHQII6m18HlrCi3jAXhUMTLOWXYH14=",
        version = "v1.21.0",
    )
    go_repository(
        name = "com_shuralyov_dmitri_gpu_mtl",
        build_file_proto_mode = "disable_global",
        importpath = "dmitri.shuralyov.com/gpu/mtl",
        sum = "h1:VpgP7xuJadIUuKccphEpTJnWhS2jkQyMt6Y7pJCD7fY=",
        version = "v0.0.0-20190408044501-666a987793e9",
    )
    go_repository(
        name = "com_sourcegraph_sourcegraph_appdash",
        build_file_proto_mode = "disable_global",
        importpath = "sourcegraph.com/sourcegraph/appdash",
        sum = "h1:ucqkfpjg9WzSUubAO62csmucvxl4/JeW3F4I4909XkM=",
        version = "v0.0.0-20190731080439-ebfcffb1b5c0",
    )
    go_repository(
        name = "com_sourcegraph_sourcegraph_appdash_data",
        build_file_proto_mode = "disable_global",
        importpath = "sourcegraph.com/sourcegraph/appdash-data",
        sum = "h1:e1sMhtVq9AfcEy8AXNb8eSg6gbzfdpYhoNqnPJa+GzI=",
        version = "v0.0.0-20151005221446-73f23eafcf67",
    )
    go_repository(
        name = "com_stathat_c_consistent",
        build_file_proto_mode = "disable",
        importpath = "stathat.com/c/consistent",
        sum = "h1:ezyc51EGcRPJUxfHGSgJjWzJdj3NiMU9pNfLNGiXV0c=",
        version = "v1.0.0",
    )

    go_repository(
        name = "in_gopkg_alecthomas_kingpin_v2",
        build_file_proto_mode = "disable_global",
        importpath = "gopkg.in/alecthomas/kingpin.v2",
        sum = "h1:jMFz6MfLP0/4fUyZle81rXUoxOBFi19VUFKVDOQfozc=",
        version = "v2.2.6",
    )
    go_repository(
        name = "in_gopkg_check_v1",
        build_file_proto_mode = "disable_global",
        importpath = "gopkg.in/check.v1",
        sum = "h1:Hei/4ADfdWqJk1ZMxUNpqntNwaWcugrBjAiHlqqRiVk=",
        version = "v1.0.0-20201130134442-10cb98267c6c",
    )
    go_repository(
        name = "in_gopkg_errgo_v2",
        build_file_proto_mode = "disable_global",
        importpath = "gopkg.in/errgo.v2",
        sum = "h1:0vLT13EuvQ0hNvakwLuFZ/jYrLp5F3kcWHXdRggjCE8=",
        version = "v2.1.0",
    )
    go_repository(
        name = "in_gopkg_fsnotify_fsnotify_v1",
        build_file_proto_mode = "disable",
        importpath = "gopkg.in/fsnotify/fsnotify.v1",
        sum = "h1:2fkCHbPQZNYRAyRyIV9VX0bpRkxIorlQDiYRmufHnhA=",
        version = "v1.3.1",
    )

    go_repository(
        name = "in_gopkg_fsnotify_v1",
        build_file_proto_mode = "disable_global",
        importpath = "gopkg.in/fsnotify.v1",
        sum = "h1:xOHLXZwVvI9hhs+cLKq5+I5onOuwQLhQwiu63xxlHs4=",
        version = "v1.4.7",
    )
    go_repository(
        name = "in_gopkg_go_playground_assert_v1",
        build_file_proto_mode = "disable_global",
        importpath = "gopkg.in/go-playground/assert.v1",
        sum = "h1:xoYuJVE7KT85PYWrN730RguIQO0ePzVRfFMXadIrXTM=",
        version = "v1.2.1",
    )
    go_repository(
        name = "in_gopkg_go_playground_validator_v8",
        build_file_proto_mode = "disable_global",
        importpath = "gopkg.in/go-playground/validator.v8",
        sum = "h1:lFB4DoMU6B626w8ny76MV7VX6W2VHct2GVOI3xgiMrQ=",
        version = "v8.18.2",
    )
    go_repository(
        name = "in_gopkg_inf_v0",
        build_file_proto_mode = "disable",
        importpath = "gopkg.in/inf.v0",
        sum = "h1:73M5CoZyi3ZLMOyDlQh031Cx6N9NDJ2Vvfl76EDAgDc=",
        version = "v0.9.1",
    )

    go_repository(
        name = "in_gopkg_ini_v1",
        build_file_proto_mode = "disable_global",
        importpath = "gopkg.in/ini.v1",
        sum = "h1:LATuAqN/shcYAOkv3wl2L4rkaKqkcgTBQjOyYDvcPKI=",
        version = "v1.66.6",
    )
    go_repository(
        name = "in_gopkg_jcmturner_aescts_v1",
        build_file_proto_mode = "disable_global",
        importpath = "gopkg.in/jcmturner/aescts.v1",
        sum = "h1:cVVZBK2b1zY26haWB4vbBiZrfFQnfbTVrE3xZq6hrEw=",
        version = "v1.0.1",
    )
    go_repository(
        name = "in_gopkg_jcmturner_dnsutils_v1",
        build_file_proto_mode = "disable_global",
        importpath = "gopkg.in/jcmturner/dnsutils.v1",
        sum = "h1:cIuC1OLRGZrld+16ZJvvZxVJeKPsvd5eUIvxfoN5hSM=",
        version = "v1.0.1",
    )
    go_repository(
        name = "in_gopkg_jcmturner_goidentity_v3",
        build_file_proto_mode = "disable_global",
        importpath = "gopkg.in/jcmturner/goidentity.v3",
        sum = "h1:1duIyWiTaYvVx3YX2CYtpJbUFd7/UuPYCfgXtQ3VTbI=",
        version = "v3.0.0",
    )
    go_repository(
        name = "in_gopkg_jcmturner_gokrb5_v7",
        build_file_proto_mode = "disable_global",
        importpath = "gopkg.in/jcmturner/gokrb5.v7",
        sum = "h1:0709Jtq/6QXEuWRfAm260XqlpcwL1vxtO1tUE2qK8Z4=",
        version = "v7.3.0",
    )
    go_repository(
        name = "in_gopkg_jcmturner_rpc_v1",
        build_file_proto_mode = "disable_global",
        importpath = "gopkg.in/jcmturner/rpc.v1",
        sum = "h1:QHIUxTX1ISuAv9dD2wJ9HWQVuWDX/Zc0PfeC2tjc4rU=",
        version = "v1.1.0",
    )
    go_repository(
        name = "in_gopkg_mgo_v2",
        build_file_proto_mode = "disable_global",
        importpath = "gopkg.in/mgo.v2",
        sum = "h1:xcEWjVhvbDy+nHP67nPDDpbYrY+ILlfndk4bRioVHaU=",
        version = "v2.0.0-20180705113604-9856a29383ce",
    )
    go_repository(
        name = "in_gopkg_natefinch_lumberjack_v2",
        build_file_proto_mode = "disable_global",
        importpath = "gopkg.in/natefinch/lumberjack.v2",
        sum = "h1:1Lc07Kr7qY4U2YPouBjpCLxpiyxIVoxqXgkXLknAOE8=",
        version = "v2.0.0",
    )
    go_repository(
        name = "in_gopkg_resty_v1",
        build_file_proto_mode = "disable_global",
        importpath = "gopkg.in/resty.v1",
        sum = "h1:CuXP0Pjfw9rOuY6EP+UvtNvt5DSqHpIxILZKT/quCZI=",
        version = "v1.12.0",
    )
    go_repository(
        name = "in_gopkg_tomb_v1",
        build_file_proto_mode = "disable_global",
        importpath = "gopkg.in/tomb.v1",
        sum = "h1:uRGJdciOHaEIrze2W8Q3AKkepLTh2hOroT7a+7czfdQ=",
        version = "v1.0.0-20141024135613-dd632973f1e7",
    )
    go_repository(
        name = "in_gopkg_yaml_v2",
        build_file_proto_mode = "disable_global",
        importpath = "gopkg.in/yaml.v2",
        sum = "h1:D8xgwECY7CYvx+Y2n4sBz93Jn9JRvxdiyyo8CTfuKaY=",
        version = "v2.4.0",
    )
    go_repository(
        name = "in_gopkg_yaml_v3",
        build_file_proto_mode = "disable_global",
        importpath = "gopkg.in/yaml.v3",
        sum = "h1:fxVm/GzAzEWqLHuvctI91KS9hhNmmWOoWu0XTYJS7CA=",
        version = "v3.0.1",
    )
    go_repository(
        name = "io_etcd_go_bbolt",
        build_file_proto_mode = "disable_global",
        importpath = "go.etcd.io/bbolt",
        sum = "h1:/ecaJf0sk1l4l6V4awd65v2C3ILy7MSj+s/x1ADCIMU=",
        version = "v1.3.6",
    )
    go_repository(
        name = "io_etcd_go_etcd_api_v3",
        build_file_proto_mode = "disable",
        importpath = "go.etcd.io/etcd/api/v3",
        patch_args = ["-p2"],
        patches = [
            "//build/patches:io_etcd_go_etcd_api_v3.patch",
        ],
        sum = "h1:tXok5yLlKyuQ/SXSjtqHc4uzNaMqZi2XsoSPr/LlJXI=",
        version = "v3.5.2",
    )
    go_repository(
        name = "io_etcd_go_etcd_client_pkg_v3",
        build_file_proto_mode = "disable_global",
        importpath = "go.etcd.io/etcd/client/pkg/v3",
        sum = "h1:4hzqQ6hIb3blLyQ8usCU4h3NghkqcsohEQ3o3VetYxE=",
        version = "v3.5.2",
    )
    go_repository(
        name = "io_etcd_go_etcd_client_v2",
        build_file_proto_mode = "disable_global",
        importpath = "go.etcd.io/etcd/client/v2",
        sum = "h1:ymrVwTkefuqA/rPkSW7/B4ApijbPVefRumkY+stNfS0=",
        version = "v2.305.2",
    )
    go_repository(
        name = "io_etcd_go_etcd_client_v3",
        build_file_proto_mode = "disable_global",
        importpath = "go.etcd.io/etcd/client/v3",
        sum = "h1:WdnejrUtQC4nCxK0/dLTMqKOB+U5TP/2Ya0BJL+1otA=",
        version = "v3.5.2",
    )
    go_repository(
        name = "io_etcd_go_etcd_etcdutl_v3",
        build_file_proto_mode = "disable_global",
        importpath = "go.etcd.io/etcd/etcdutl/v3",
        sum = "h1:XDNv2bGD6Ylz3Gb9lIGV/IYLk1bwTvyCIi1EI4hyyqo=",
        version = "v3.5.2",
    )
    go_repository(
        name = "io_etcd_go_etcd_pkg_v3",
        build_file_proto_mode = "disable_global",
        importpath = "go.etcd.io/etcd/pkg/v3",
        sum = "h1:YZUojdoPhOyl5QILYnR8LTUbbNefu/sV4ma+ZMr2tto=",
        version = "v3.5.2",
    )
    go_repository(
        name = "io_etcd_go_etcd_raft_v3",
        build_file_proto_mode = "disable_global",
        importpath = "go.etcd.io/etcd/raft/v3",
        patch_args = ["-p1"],
        patches = [
            "//build/patches:io_etcd_go_etcd_raft_v3.patch",
        ],
        sum = "h1:uCC37qOXqBvKqTGHGyhASsaCsnTuJugl1GvneJNwHWo=",
        version = "v3.5.2",
    )
    go_repository(
        name = "io_etcd_go_etcd_server_v3",
        build_file_proto_mode = "disable_global",
        importpath = "go.etcd.io/etcd/server/v3",
        sum = "h1:B6ytJvS4Fmt8nkjzS2/8POf4tuPhFMluE0lWd4dx/7U=",
        version = "v3.5.2",
    )
    go_repository(
        name = "io_etcd_go_etcd_tests_v3",
        build_file_proto_mode = "disable_global",
        importpath = "go.etcd.io/etcd/tests/v3",
        sum = "h1:uk7/uMGVebpBDl+roivowHt6gJ5Fnqwik3syDkoSKdo=",
        version = "v3.5.2",
    )
    go_repository(
        name = "io_k8s_api",
        build_file_proto_mode = "disable",
        importpath = "k8s.io/api",
        sum = "h1:aBGgKJUM9Hk/3AE8WaZIApnTxG35kbuQba2w+SXqezo=",
        version = "v0.0.0-20190409021203-6e4e0e4f393b",
    )
    go_repository(
        name = "io_k8s_apimachinery",
        build_file_proto_mode = "disable",
        importpath = "k8s.io/apimachinery",
        sum = "h1:Jmdtdt1ZnoGfWWIIik61Z7nKYgO3J+swQJtPYsP9wHA=",
        version = "v0.0.0-20190404173353-6a84e37a896d",
    )
    go_repository(
        name = "io_k8s_client_go",
        build_file_proto_mode = "disable",
        importpath = "k8s.io/client-go",
        sum = "h1:U5Bt+dab9K8qaUmXINrkXO135kA11/i5Kg1RUydgaMQ=",
        version = "v11.0.1-0.20190409021438-1a26190bd76a+incompatible",
    )
    go_repository(
        name = "io_k8s_klog",
        build_file_proto_mode = "disable",
        importpath = "k8s.io/klog",
        sum = "h1:0VPpR+sizsiivjIfIAQH/rl8tan6jvWkS7lU+0di3lE=",
        version = "v0.3.0",
    )
    go_repository(
        name = "io_k8s_kube_openapi",
        build_file_proto_mode = "disable",
        importpath = "k8s.io/kube-openapi",
        sum = "h1:tHgpQvrWaYfrnC8G4N0Oszw5HHCsZxKilDi2R7HuCSM=",
        version = "v0.0.0-20180629012420-d83b052f768a",
    )

    go_repository(
        name = "io_k8s_sigs_yaml",
        build_file_proto_mode = "disable_global",
        importpath = "sigs.k8s.io/yaml",
        sum = "h1:kr/MCeFWJWTwyaHoR9c8EjH9OumOmoF9YGiZd7lFm/Q=",
        version = "v1.2.0",
    )
    go_repository(
        name = "io_k8s_utils",
        build_file_proto_mode = "disable",
        importpath = "k8s.io/utils",
        sum = "h1:8r+l4bNWjRlsFYlQJnKJ2p7s1YQPj4XyXiJVqDHRx7c=",
        version = "v0.0.0-20190308190857-21c4ce38f2a7",
    )

    go_repository(
        name = "io_opencensus_go",
        build_file_proto_mode = "disable_global",
        importpath = "go.opencensus.io",
        sum = "h1:gqCw0LfLxScz8irSi8exQc7fyQ0fKQU/qnC/X8+V/1M=",
        version = "v0.23.0",
    )
    go_repository(
        name = "io_opencensus_go_contrib_exporter_ocagent",
        build_file_proto_mode = "disable",
        importpath = "contrib.go.opencensus.io/exporter/ocagent",
        sum = "h1:jGFvw3l57ViIVEPKKEUXPcLYIXJmQxLUh6ey1eJhwyc=",
        version = "v0.4.12",
    )

    go_repository(
        name = "io_opentelemetry_go_contrib",
        build_file_proto_mode = "disable_global",
        importpath = "go.opentelemetry.io/contrib",
        sum = "h1:ubFQUn0VCZ0gPwIoJfBJVpeBlyRMxu8Mm/huKWYd9p0=",
        version = "v0.20.0",
    )
    go_repository(
        name = "io_opentelemetry_go_contrib_instrumentation_google_golang_org_grpc_otelgrpc",
        build_file_proto_mode = "disable_global",
        importpath = "go.opentelemetry.io/contrib/instrumentation/google.golang.org/grpc/otelgrpc",
        sum = "h1:sO4WKdPAudZGKPcpZT4MJn6JaDmpyLrMPDGGyA1SttE=",
        version = "v0.20.0",
    )
    go_repository(
        name = "io_opentelemetry_go_otel",
        build_file_proto_mode = "disable_global",
        importpath = "go.opentelemetry.io/otel",
        sum = "h1:eaP0Fqu7SXHwvjiqDq83zImeehOHX8doTvU9AwXON8g=",
        version = "v0.20.0",
    )
    go_repository(
        name = "io_opentelemetry_go_otel_exporters_otlp",
        build_file_proto_mode = "disable_global",
        importpath = "go.opentelemetry.io/otel/exporters/otlp",
        sum = "h1:PTNgq9MRmQqqJY0REVbZFvwkYOA85vbdQU/nVfxDyqg=",
        version = "v0.20.0",
    )
    go_repository(
        name = "io_opentelemetry_go_otel_metric",
        build_file_proto_mode = "disable_global",
        importpath = "go.opentelemetry.io/otel/metric",
        sum = "h1:4kzhXFP+btKm4jwxpjIqjs41A7MakRFUS86bqLHTIw8=",
        version = "v0.20.0",
    )
    go_repository(
        name = "io_opentelemetry_go_otel_oteltest",
        build_file_proto_mode = "disable_global",
        importpath = "go.opentelemetry.io/otel/oteltest",
        sum = "h1:HiITxCawalo5vQzdHfKeZurV8x7ljcqAgiWzF6Vaeaw=",
        version = "v0.20.0",
    )
    go_repository(
        name = "io_opentelemetry_go_otel_sdk",
        build_file_proto_mode = "disable_global",
        importpath = "go.opentelemetry.io/otel/sdk",
        sum = "h1:JsxtGXd06J8jrnya7fdI/U/MR6yXA5DtbZy+qoHQlr8=",
        version = "v0.20.0",
    )
    go_repository(
        name = "io_opentelemetry_go_otel_sdk_export_metric",
        build_file_proto_mode = "disable_global",
        importpath = "go.opentelemetry.io/otel/sdk/export/metric",
        sum = "h1:c5VRjxCXdQlx1HjzwGdQHzZaVI82b5EbBgOu2ljD92g=",
        version = "v0.20.0",
    )
    go_repository(
        name = "io_opentelemetry_go_otel_sdk_metric",
        build_file_proto_mode = "disable_global",
        importpath = "go.opentelemetry.io/otel/sdk/metric",
        sum = "h1:7ao1wpzHRVKf0OQ7GIxiQJA6X7DLX9o14gmVon7mMK8=",
        version = "v0.20.0",
    )
    go_repository(
        name = "io_opentelemetry_go_otel_trace",
        build_file_proto_mode = "disable_global",
        importpath = "go.opentelemetry.io/otel/trace",
        sum = "h1:1DL6EXUdcg95gukhuRRvLDO/4X5THh/5dIV52lqtnbw=",
        version = "v0.20.0",
    )
    go_repository(
        name = "io_opentelemetry_go_proto_otlp",
        build_file_proto_mode = "disable_global",
        importpath = "go.opentelemetry.io/proto/otlp",
        sum = "h1:rwOQPCuKAKmwGKq2aVNnYIibI6wnV7EvzgfTCzcdGg8=",
        version = "v0.7.0",
    )
    go_repository(
        name = "io_rsc_binaryregexp",
        build_file_proto_mode = "disable_global",
        importpath = "rsc.io/binaryregexp",
        sum = "h1:HfqmD5MEmC0zvwBuF187nq9mdnXjXsSivRiXN7SmRkE=",
        version = "v0.2.0",
    )
    go_repository(
        name = "io_rsc_pdf",
        build_file_proto_mode = "disable_global",
        importpath = "rsc.io/pdf",
        sum = "h1:k1MczvYDUvJBe93bYd7wrZLLUEcLZAuF824/I4e5Xr4=",
        version = "v0.1.1",
    )
    go_repository(
        name = "io_rsc_quote_v3",
        build_file_proto_mode = "disable_global",
        importpath = "rsc.io/quote/v3",
        sum = "h1:9JKUTTIUgS6kzR9mK1YuGKv6Nl+DijDNIc0ghT58FaY=",
        version = "v3.1.0",
    )
    go_repository(
        name = "io_rsc_sampler",
        build_file_proto_mode = "disable_global",
        importpath = "rsc.io/sampler",
        sum = "h1:7uVkIFmeBqHfdjD+gZwtXXI+RODJ2Wc4O7MPEh/QiW4=",
        version = "v1.3.0",
    )
    go_repository(
        name = "org_golang_google_api",
        build_file_proto_mode = "disable_global",
        importpath = "google.golang.org/api",
        sum = "h1:ExR2D+5TYIrMphWgs5JCgwRhEDlPDXXrLwHHMgPHTXE=",
        version = "v0.74.0",
    )
    go_repository(
        name = "org_golang_google_appengine",
        build_file_proto_mode = "disable_global",
        importpath = "google.golang.org/appengine",
        sum = "h1:FZR1q0exgwxzPzp/aF+VccGrSfxfPpkBqjIIEq3ru6c=",
        version = "v1.6.7",
    )
    go_repository(
        name = "org_golang_google_genproto",
        build_file_proto_mode = "disable_global",
        importpath = "google.golang.org/genproto",
        sum = "h1:0m9wktIpOxGw+SSKmydXWB3Z3GTfcPP6+q75HCQa6HI=",
        version = "v0.0.0-20220324131243-acbaeb5b85eb",
    )
    go_repository(
        name = "org_golang_google_grpc",
        build_file_proto_mode = "disable_global",
        importpath = "google.golang.org/grpc",
        sum = "h1:NEpgUqV3Z+ZjkqMsxMg11IaDrXY4RY6CQukSGK0uI1M=",
        version = "v1.45.0",
    )
    go_repository(
        name = "org_golang_google_grpc_cmd_protoc_gen_go_grpc",
        build_file_proto_mode = "disable_global",
        importpath = "google.golang.org/grpc/cmd/protoc-gen-go-grpc",
        sum = "h1:M1YKkFIboKNieVO5DLUEVzQfGwJD30Nv2jfUgzb5UcE=",
        version = "v1.1.0",
    )
    go_repository(
        name = "org_golang_google_protobuf",
        build_file_proto_mode = "disable_global",
        importpath = "google.golang.org/protobuf",
        sum = "h1:d0NfwRgPtno5B1Wa6L2DAG+KivqkdutMf1UhdNx175w=",
        version = "v1.28.1",
    )
    go_repository(
        name = "org_golang_x_crypto",
        build_file_proto_mode = "disable_global",
        importpath = "golang.org/x/crypto",
        sum = "h1:7I4JAnoQBe7ZtJcBaYHi5UtiO8tQHbUSXxL+pnGRANg=",
        version = "v0.0.0-20210921155107-089bfa567519",
    )
    go_repository(
        name = "org_golang_x_exp",
        build_file_proto_mode = "disable_global",
        importpath = "golang.org/x/exp",
        sum = "h1:+WEEuIdZHnUeJJmEUjyYC2gfUMj69yZXw17EnHg/otA=",
        version = "v0.0.0-20220722155223-a9213eeb770e",
    )
    go_repository(
        name = "org_golang_x_exp_typeparams",
        build_file_proto_mode = "disable",
        importpath = "golang.org/x/exp/typeparams",
        sum = "h1:+W8Qf4iJtMGKkyAygcKohjxTk4JPsL9DpzApJ22m5Ic=",
        version = "v0.0.0-20220613132600-b0d781184e0d",
    )

    go_repository(
        name = "org_golang_x_image",
        build_file_proto_mode = "disable_global",
        importpath = "golang.org/x/image",
        sum = "h1:+qEpEAPhDZ1o0x3tHzZTQDArnOixOzGD9HUJfcg0mb4=",
        version = "v0.0.0-20190802002840-cff245a6509b",
    )
    go_repository(
        name = "org_golang_x_lint",
        build_file_proto_mode = "disable_global",
        importpath = "golang.org/x/lint",
        sum = "h1:VLliZ0d+/avPrXXH+OakdXhpJuEoBZuwh1m2j7U6Iug=",
        version = "v0.0.0-20210508222113-6edffad5e616",
    )
    go_repository(
        name = "org_golang_x_mobile",
        build_file_proto_mode = "disable_global",
        importpath = "golang.org/x/mobile",
        sum = "h1:4+4C/Iv2U4fMZBiMCc98MG1In4gJY5YRhtpDNeDeHWs=",
        version = "v0.0.0-20190719004257-d2bd2a29d028",
    )
    go_repository(
        name = "org_golang_x_mod",
        build_file_proto_mode = "disable_global",
        importpath = "golang.org/x/mod",
        sum = "h1:6zppjxzCulZykYSLyVDYbneBfbaBIQPYMevg0bEwv2s=",
        version = "v0.6.0-dev.0.20220419223038-86c51ed26bb4",
    )
    go_repository(
        name = "org_golang_x_net",
        build_file_proto_mode = "disable_global",
        importpath = "golang.org/x/net",
        sum = "h1:PxfKdU9lEEDYjdIzOtC4qFWgkU2rGHdKlKowJSMN9h0=",
        version = "v0.0.0-20220722155237-a158d28d115b",
    )
    go_repository(
        name = "org_golang_x_oauth2",
        build_file_proto_mode = "disable_global",
        importpath = "golang.org/x/oauth2",
        sum = "h1:OSnWWcOd/CtWQC2cYSBgbTSJv3ciqd8r54ySIW2y3RE=",
        version = "v0.0.0-20220411215720-9780585627b5",
    )
    go_repository(
        name = "org_golang_x_sync",
        build_file_proto_mode = "disable_global",
        importpath = "golang.org/x/sync",
        sum = "h1:uVc8UZUe6tr40fFVnUP5Oj+veunVezqYl9z7DYw9xzw=",
        version = "v0.0.0-20220722155255-886fb9371eb4",
    )
    go_repository(
        name = "org_golang_x_sys",
        build_file_proto_mode = "disable_global",
        importpath = "golang.org/x/sys",
        sum = "h1:UiNENfZ8gDvpiWw7IpOMQ27spWmThO1RwwdQVbJahJM=",
        version = "v0.0.0-20220825204002-c680a09ffe64",
    )
    go_repository(
        name = "org_golang_x_term",
        build_file_proto_mode = "disable_global",
        importpath = "golang.org/x/term",
        sum = "h1:JGgROgKl9N8DuW20oFS5gxc+lE67/N3FcwmBPMe7ArY=",
        version = "v0.0.0-20210927222741-03fcf44c2211",
    )
    go_repository(
        name = "org_golang_x_text",
        build_file_proto_mode = "disable_global",
        importpath = "golang.org/x/text",
        sum = "h1:olpwvP2KacW1ZWvsR7uQhoyTYvKAupfQrRGBFM352Gk=",
        version = "v0.3.7",
    )
    go_repository(
        name = "org_golang_x_time",
        build_file_proto_mode = "disable_global",
        importpath = "golang.org/x/time",
        sum = "h1:M73Iuj3xbbb9Uk1DYhzydthsj6oOd6l9bpuFcNoUvTs=",
        version = "v0.0.0-20220224211638-0e9765cccd65",
    )
    go_repository(
        name = "org_golang_x_tools",
        build_file_proto_mode = "disable_global",
        importpath = "golang.org/x/tools",
        sum = "h1:VveCTK38A2rkS8ZqFY25HIDFscX5X9OoEhJd3quQmXU=",
        version = "v0.1.12",
    )
    go_repository(
        name = "org_golang_x_xerrors",
        build_file_proto_mode = "disable_global",
        importpath = "golang.org/x/xerrors",
        sum = "h1:GGU+dLjvlC3qDwqYgL6UgRmHXhOOgns0bZu2Ty5mm6U=",
        version = "v0.0.0-20220411194840-2f41105eb62f",
    )
    go_repository(
        name = "org_gonum_v1_gonum",
        build_file_proto_mode = "disable_global",
        importpath = "gonum.org/v1/gonum",
        sum = "h1:CCXrcPKiGGotvnN6jfUsKk4rRqm7q09/YbKb5xCEvtM=",
        version = "v0.8.2",
    )
    go_repository(
        name = "org_gonum_v1_netlib",
        build_file_proto_mode = "disable_global",
        importpath = "gonum.org/v1/netlib",
        sum = "h1:OE9mWmgKkjJyEmDAAtGMPjXu+YNeGvK9VTSHY6+Qihc=",
        version = "v0.0.0-20190313105609-8cb42192e0e0",
    )
    go_repository(
        name = "org_gonum_v1_plot",
        build_file_proto_mode = "disable_global",
        importpath = "gonum.org/v1/plot",
        sum = "h1:Qh4dB5D/WpoUUp3lSod7qgoyEHbDGPUWjIbnqdqqe1k=",
        version = "v0.0.0-20190515093506-e2840ee46a6b",
    )
    go_repository(
        name = "org_modernc_fileutil",
        build_file_proto_mode = "disable_global",
        importpath = "modernc.org/fileutil",
        sum = "h1:Z1AFLZwl6BO8A5NldQg/xTSjGLetp+1Ubvl4alfGx8w=",
        version = "v1.0.0",
    )
    go_repository(
        name = "org_modernc_golex",
        build_file_proto_mode = "disable_global",
        importpath = "modernc.org/golex",
        sum = "h1:EYKY1a3wStt0RzHaH8mdSRNg78Ub0OHxYfCRWw35YtM=",
        version = "v1.0.1",
    )
    go_repository(
        name = "org_modernc_lex",
        build_file_proto_mode = "disable_global",
        importpath = "modernc.org/lex",
        sum = "h1:w0dxp18i1q+aSE7GkepvwzvVWTLoCIQ2oDgTFAV2JZU=",
        version = "v1.0.0",
    )
    go_repository(
        name = "org_modernc_lexer",
        build_file_proto_mode = "disable_global",
        importpath = "modernc.org/lexer",
        sum = "h1:D2xE6YTaH7aiEC7o/+rbx6qTAEr1uY83peKwkamIdQ0=",
        version = "v1.0.0",
    )
    go_repository(
        name = "org_modernc_mathutil",
        build_file_proto_mode = "disable_global",
        importpath = "modernc.org/mathutil",
        sum = "h1:ij3fYGe8zBF4Vu+g0oT7mB06r8sqGWKuJu1yXeR4by8=",
        version = "v1.4.1",
    )
    go_repository(
        name = "org_modernc_parser",
        build_file_proto_mode = "disable_global",
        importpath = "modernc.org/parser",
        sum = "h1:/qHLDn1ezrcRk9/XbErYp84bPPM4+w0kIDuvMdRk6Vc=",
        version = "v1.0.2",
    )
    go_repository(
        name = "org_modernc_scanner",
        build_file_proto_mode = "disable_global",
        importpath = "modernc.org/scanner",
        sum = "h1:rmWBTztgQKLM2CYx0uTQGhAxgnrILDEOVXJsEq/I4Js=",
        version = "v1.0.1",
    )
    go_repository(
        name = "org_modernc_sortutil",
        build_file_proto_mode = "disable_global",
        importpath = "modernc.org/sortutil",
        sum = "h1:SUTM1sCR0Ldpv7dbB/KCPC2zHHsZ1KrSkhmGmmV22CQ=",
        version = "v1.0.0",
    )
    go_repository(
        name = "org_modernc_strutil",
        build_file_proto_mode = "disable_global",
        importpath = "modernc.org/strutil",
        sum = "h1:+1/yCzZxY2pZwwrsbH+4T7BQMoLQ9QiBshRC9eicYsc=",
        version = "v1.1.0",
    )
    go_repository(
        name = "org_modernc_y",
        build_file_proto_mode = "disable_global",
        importpath = "modernc.org/y",
        sum = "h1:+QT+MtLkwkvLkh3fYQq+YD5vw2s5paVE73jdl5R/Py8=",
        version = "v1.0.1",
    )
    go_repository(
        name = "org_uber_go_atomic",
        build_file_proto_mode = "disable_global",
        importpath = "go.uber.org/atomic",
        sum = "h1:ECmE8Bn/WFTYwEW/bpKD3M8VtR/zQVbavAoalC1PYyE=",
        version = "v1.9.0",
    )
    go_repository(
        name = "org_uber_go_automaxprocs",
        build_file_proto_mode = "disable_global",
        importpath = "go.uber.org/automaxprocs",
        sum = "h1:CpDZl6aOlLhReez+8S3eEotD7Jx0Os++lemPlMULQP0=",
        version = "v1.4.0",
    )
    go_repository(
        name = "org_uber_go_goleak",
        build_file_proto_mode = "disable_global",
        importpath = "go.uber.org/goleak",
        sum = "h1:gZAh5/EyT/HQwlpkCy6wTpqfH9H8Lz8zbm3dZh+OyzA=",
        version = "v1.1.12",
    )
    go_repository(
        name = "org_uber_go_multierr",
        build_file_proto_mode = "disable_global",
        importpath = "go.uber.org/multierr",
        sum = "h1:dg6GjLku4EH+249NNmoIciG9N/jURbDG+pFlTkhzIC8=",
        version = "v1.8.0",
    )
    go_repository(
        name = "org_uber_go_tools",
        build_file_proto_mode = "disable_global",
        importpath = "go.uber.org/tools",
        sum = "h1:0mgffUl7nfd+FpvXMVz4IDEaUSmT1ysygQC7qYo7sG4=",
        version = "v0.0.0-20190618225709-2cfd321de3ee",
    )
    go_repository(
        name = "org_uber_go_zap",
        build_file_proto_mode = "disable_global",
        importpath = "go.uber.org/zap",
        sum = "h1:WefMeulhovoZ2sYXz7st6K0sLj7bBhpiFaud4r4zST8=",
        version = "v1.21.0",
    )<|MERGE_RESOLUTION|>--- conflicted
+++ resolved
@@ -2804,13 +2804,8 @@
         name = "com_github_pingcap_kvproto",
         build_file_proto_mode = "disable_global",
         importpath = "github.com/pingcap/kvproto",
-<<<<<<< HEAD
-        sum = "h1:kvBgI3Ph/37WZfncHbHX2HNcsA/jaL5Uiy/Vsp6x1jI=",
-        version = "v0.0.0-20220901022515-bf32d50c3743",
-=======
         sum = "h1:5q7Ns0R7q6Uj+fpa3lDTijrcqgId4lNdGa2AG7izB5c=",
         version = "v0.0.0-20220906053631-2e37953b2b43",
->>>>>>> c7596931
     )
     go_repository(
         name = "com_github_pingcap_log",
