--- conflicted
+++ resolved
@@ -28,11 +28,7 @@
 	"github.com/pingcap/tidb/pkg/disttask/operator"
 	"github.com/pingcap/tidb/pkg/executor/importer"
 	"github.com/pingcap/tidb/pkg/lightning/backend/external"
-<<<<<<< HEAD
 	"github.com/pingcap/tidb/pkg/lightning/mydump"
-	"github.com/pingcap/tidb/pkg/meta/model"
-=======
->>>>>>> 3e7f3176
 	"github.com/pingcap/tidb/pkg/resourcemanager/pool/workerpool"
 	"github.com/pingcap/tidb/pkg/resourcemanager/util"
 	tidbutil "github.com/pingcap/tidb/pkg/util"
@@ -248,7 +244,6 @@
 
 func getWriterMemorySizeLimit(resource *proto.StepResource, plan *importer.Plan, encodeStep bool) (
 	dataKVMemSizePerCon, perIndexKVMemSizePerCon uint64) {
-<<<<<<< HEAD
 	indexKVGroupCnt := getNumOfIndexGenKV(plan.DesiredTableInfo)
 
 	// We use a portion of the total available memory for data writer, which is depended
@@ -258,12 +253,6 @@
 		encodeStep, plan.ParquetFileMemoryUsage,
 		plan.ThreadCnt, int(resource.Mem.Capacity()))
 
-=======
-	indexKVGroupCnt := importer.GetNumOfIndexGenKV(plan.DesiredTableInfo)
-	memPerCon := resource.Mem.Capacity() / int64(plan.ThreadCnt)
-	// we use half of the total available memory for data writer, and the other half
-	// for encoding and other stuffs, it's an experience value, might not optimal.
->>>>>>> 3e7f3176
 	// Then we divide those memory into indexKVGroupCnt + 3 shares, data KV writer
 	// takes 3 shares, and each index KV writer takes 1 share.
 	// suppose we have memPerCon = 2G
