--- conflicted
+++ resolved
@@ -157,23 +157,6 @@
 	return fmt.Sprintf("chunk:%s:%d", t.Chunk.Path, t.Chunk.Offset)
 }
 
-<<<<<<< HEAD
-// Chunk records the chunk information.
-type Chunk struct {
-	Path         string
-	FileSize     int64
-	Offset       int64
-	EndOffset    int64
-	PrevRowIDMax int64
-	RowIDMax     int64
-	Type         mydump.SourceType
-	Compression  mydump.Compression
-	Timestamp    int64
-	ParquetMeta  mydump.ParquetFileMeta
-}
-
-=======
->>>>>>> 03f4a2e8
 // Checksum records the checksum information.
 type Checksum struct {
 	Sum  uint64
