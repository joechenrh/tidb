--- conflicted
+++ resolved
@@ -449,10 +449,6 @@
 
 	_, engineUUID := backend.MakeUUID("", subtask.ID)
 	localBackend := e.tableImporter.Backend()
-<<<<<<< HEAD
-	localBackend.WorkerConcurrency.Store(int32(e.GetResource().CPU.Capacity()) * 2)
-=======
->>>>>>> 84492a9a
 	// compatible with old version task meta
 	jobKeys := sm.RangeJobKeys
 	if jobKeys == nil {
