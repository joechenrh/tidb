// Copyright 2022 PingCAP, Inc.
//
// Licensed under the Apache License, Version 2.0 (the "License");
// you may not use this file except in compliance with the License.
// You may obtain a copy of the License at
//
//     http://www.apache.org/licenses/LICENSE-2.0
//
// Unless required by applicable law or agreed to in writing, software
// distributed under the License is distributed on an "AS IS" BASIS,
// WITHOUT WARRANTIES OR CONDITIONS OF ANY KIND, either express or implied.
// See the License for the specific language governing permissions and
// limitations under the License.

package ingest

import (
	"context"
	"net"
	"runtime"
	"strconv"

	tidb "github.com/pingcap/tidb/pkg/config"
	"github.com/pingcap/tidb/pkg/lightning/backend"
	"github.com/pingcap/tidb/pkg/lightning/backend/local"
	"github.com/pingcap/tidb/pkg/lightning/checkpoints"
	"github.com/pingcap/tidb/pkg/lightning/common"
	lightning "github.com/pingcap/tidb/pkg/lightning/config"
	"github.com/pingcap/tidb/pkg/sessionctx/vardef"
	"github.com/pingcap/tidb/pkg/util/logutil"
	"github.com/pingcap/tidb/pkg/util/size"
	kvutil "github.com/tikv/client-go/v2/util"
	"go.uber.org/atomic"
	"go.uber.org/zap"
)

// ImporterRangeConcurrencyForTest is only used for test.
var ImporterRangeConcurrencyForTest *atomic.Int32

func genConfig(
	ctx context.Context,
	jobSortPath string,
	memRoot MemRoot,
	checkDup bool,
	resourceGroup string,
	keyspace string,
	concurrency int,
	maxWriteSpeed int,
	globalSort bool,
) *local.BackendConfig {
	workerConcurrency := int32(concurrency * 2)
	if ImporterRangeConcurrencyForTest != nil {
		workerConcurrency = ImporterRangeConcurrencyForTest.Load() * 2
	}

	cfg := &local.BackendConfig{
		LocalStoreDir:     jobSortPath,
		ResourceGroupName: resourceGroup,
		MaxConnPerStore:   concurrency,
<<<<<<< HEAD
		WorkerConcurrency: *atomic.NewInt32(workerConcurrency),
		KeyspaceName:      tidb.GetGlobalKeyspaceName(),
=======
		WorkerConcurrency: concurrency * 2,
		KeyspaceName:      keyspace,
>>>>>>> 82e2c6fd
		// We disable the switch TiKV mode feature for now, because the impact is not
		// fully tested.
		ShouldCheckWriteStall: true,

		// lighting default values
		CheckpointEnabled:           true,
		BlockSize:                   lightning.DefaultBlockSize,
		KVWriteBatchSize:            lightning.KVWriteBatchSize,
		RegionSplitBatchSize:        lightning.DefaultRegionSplitBatchSize,
		RegionSplitConcurrency:      runtime.GOMAXPROCS(0),
		MemTableSize:                lightning.DefaultEngineMemCacheSize,
		LocalWriterMemCacheSize:     lightning.DefaultLocalWriterMemCacheSize,
		ShouldCheckTiKV:             true,
		MaxOpenFiles:                int(litRLimit),
		PausePDSchedulerScope:       lightning.PausePDSchedulerScopeTable,
		TaskType:                    kvutil.ExplicitTypeDDL,
		DisableAutomaticCompactions: true,
		StoreWriteBWLimit:           maxWriteSpeed,
	}

	adjustImportMemory(ctx, memRoot, cfg)
	if checkDup && !globalSort {
		cfg.DupeDetectEnabled = true
		cfg.DuplicateDetectOpt = common.DupDetectOpt{ReportErrOnDup: true}
	}
	cfg.TiKVWorkerURL = tidb.GetGlobalConfig().TiKVWorkerURL

	return cfg
}

// CopReadBatchSize is the batch size of coprocessor read.
// It multiplies the tidb_ddl_reorg_batch_size by 10 to avoid
// sending too many cop requests for the same handle range.
func CopReadBatchSize(hintSize int) int {
	if hintSize > 0 {
		return hintSize
	}
	return 10 * int(vardef.GetDDLReorgBatchSize())
}

// NewDDLTLS creates a common.TLS from the tidb config for DDL.
func NewDDLTLS() (*common.TLS, error) {
	tidbCfg := tidb.GetGlobalConfig()
	hostPort := net.JoinHostPort("127.0.0.1", strconv.Itoa(int(tidbCfg.Status.StatusPort)))
	return common.NewTLS(
		tidbCfg.Security.ClusterSSLCA,
		tidbCfg.Security.ClusterSSLCert,
		tidbCfg.Security.ClusterSSLKey,
		hostPort,
		nil, nil, nil,
	)
}

var (
	compactMemory      = 1 * size.GB
	compactConcurrency = 4
)

func generateLocalEngineConfig(ts uint64) *backend.EngineConfig {
	return &backend.EngineConfig{
		Local: backend.LocalEngineConfig{
			Compact:            true,
			CompactThreshold:   int64(compactMemory),
			CompactConcurrency: compactConcurrency,
			BlockSize:          16 * 1024, // using default for DDL
		},
		TableInfo:   &checkpoints.TidbTableInfo{},
		KeepSortDir: true,
		TS:          ts,
	}
}

// adjustImportMemory adjusts the lightning memory parameters according to the memory root's max limitation.
func adjustImportMemory(ctx context.Context, memRoot MemRoot, cfg *local.BackendConfig) {
	var scale int64
	// Try aggressive resource usage successful.
	if tryAggressiveMemory(ctx, memRoot, cfg) {
		return
	}

	defaultMemSize := int64(int(cfg.LocalWriterMemCacheSize) * cfg.Concurrency() / 2)
	defaultMemSize += 4 * int64(cfg.MemTableSize)
	logutil.Logger(ctx).Info(LitInfoInitMemSetting,
		zap.Int64("local writer memory cache size", cfg.LocalWriterMemCacheSize),
		zap.Int("engine memory cache size", cfg.MemTableSize),
		zap.Int("worker concurrency", cfg.Concurrency()))

	maxLimit := memRoot.MaxMemoryQuota()
	scale = defaultMemSize / maxLimit

	if scale == 1 || scale == 0 {
		return
	}

	cfg.LocalWriterMemCacheSize /= scale
	cfg.MemTableSize /= int(scale)

	logutil.Logger(ctx).Info(LitInfoChgMemSetting,
		zap.Int64("local writer memory cache size", cfg.LocalWriterMemCacheSize),
		zap.Int("engine memory cache size", cfg.MemTableSize),
		zap.Int("worker concurrency", cfg.Concurrency()))
}

// tryAggressiveMemory lightning memory parameters according memory root's max limitation.
func tryAggressiveMemory(ctx context.Context, memRoot MemRoot, cfg *local.BackendConfig) bool {
	var defaultMemSize int64
	defaultMemSize = int64(int(cfg.LocalWriterMemCacheSize) * cfg.Concurrency() / 2)
	defaultMemSize += int64(cfg.MemTableSize)

	if (defaultMemSize + memRoot.CurrentUsage()) > memRoot.MaxMemoryQuota() {
		return false
	}
	logutil.Logger(ctx).Info(LitInfoChgMemSetting,
		zap.Int64("local writer memory cache size", cfg.LocalWriterMemCacheSize),
		zap.Int("engine memory cache size", cfg.MemTableSize),
		zap.Int("worker concurrency", cfg.Concurrency()))
	return true
}

// defaultImportantVariables is used in obtainImportantVariables to retrieve the system
// variables from downstream which may affect KV encode result. The values record the default
// values if missing.
var defaultImportantVariables = map[string]string{
	"max_allowed_packet":      "67108864", // 64MB
	"div_precision_increment": "4",
	"time_zone":               "SYSTEM",
	"lc_time_names":           "en_US",
	"default_week_format":     "0",
	"block_encryption_mode":   "aes-128-ecb",
	"group_concat_max_len":    "1024",
	"tidb_row_format_version": "1",
}<|MERGE_RESOLUTION|>--- conflicted
+++ resolved
@@ -57,13 +57,8 @@
 		LocalStoreDir:     jobSortPath,
 		ResourceGroupName: resourceGroup,
 		MaxConnPerStore:   concurrency,
-<<<<<<< HEAD
 		WorkerConcurrency: *atomic.NewInt32(workerConcurrency),
 		KeyspaceName:      tidb.GetGlobalKeyspaceName(),
-=======
-		WorkerConcurrency: concurrency * 2,
-		KeyspaceName:      keyspace,
->>>>>>> 82e2c6fd
 		// We disable the switch TiKV mode feature for now, because the impact is not
 		// fully tested.
 		ShouldCheckWriteStall: true,
