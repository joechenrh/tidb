// Copyright 2023 PingCAP, Inc.
//
// Licensed under the Apache License, Version 2.0 (the "License");
// you may not use this file except in compliance with the License.
// You may obtain a copy of the License at
//
//     http://www.apache.org/licenses/LICENSE-2.0
//
// Unless required by applicable law or agreed to in writing, software
// distributed under the License is distributed on an "AS IS" BASIS,
// WITHOUT WARRANTIES OR CONDITIONS OF ANY KIND, either express or implied.
// See the License for the specific language governing permissions and
// limitations under the License.

package ddl

import (
	"context"
	"encoding/hex"
	"encoding/json"
	goerrors "errors"
	"strings"
	"sync"
	"sync/atomic"

	"github.com/pingcap/errors"
	"github.com/pingcap/failpoint"
	"github.com/pingcap/tidb/pkg/config"
	"github.com/pingcap/tidb/pkg/ddl/ingest"
	"github.com/pingcap/tidb/pkg/ddl/logutil"
	"github.com/pingcap/tidb/pkg/disttask/framework/proto"
	"github.com/pingcap/tidb/pkg/disttask/framework/taskexecutor"
	"github.com/pingcap/tidb/pkg/disttask/framework/taskexecutor/execute"
	"github.com/pingcap/tidb/pkg/disttask/operator"
	"github.com/pingcap/tidb/pkg/kv"
	"github.com/pingcap/tidb/pkg/lightning/backend/external"
	"github.com/pingcap/tidb/pkg/lightning/backend/local"
	"github.com/pingcap/tidb/pkg/meta/model"
	"github.com/pingcap/tidb/pkg/metrics"
	"github.com/pingcap/tidb/pkg/table"
	tidblogutil "github.com/pingcap/tidb/pkg/util/logutil"
	"github.com/prometheus/client_golang/prometheus"
	"go.uber.org/zap"
)

type readIndexStepExecutor struct {
	taskexecutor.BaseStepExecutor
	d       *ddl
	job     *model.Job
	indexes []*model.IndexInfo
	ptbl    table.PhysicalTable
	jc      *ReorgContext

	avgRowSize      int
	cloudStorageURI string

	curRowCount *atomic.Int64

	subtaskSummary sync.Map // subtaskID => readIndexSummary
	backendCfg     *local.BackendConfig
	backend        *local.Backend
	// pipeline of current running subtask, it's nil when no subtask is running.
	currPipe atomic.Pointer[operator.AsyncPipeline]
}

type readIndexSummary struct {
	metaGroups []*external.SortedKVMeta
	mu         sync.Mutex
}

func newReadIndexExecutor(
	d *ddl,
	job *model.Job,
	indexes []*model.IndexInfo,
	ptbl table.PhysicalTable,
	jc *ReorgContext,
	cloudStorageURI string,
	avgRowSize int,
) (*readIndexStepExecutor, error) {
	return &readIndexStepExecutor{
		d:               d,
		job:             job,
		indexes:         indexes,
		ptbl:            ptbl,
		jc:              jc,
		cloudStorageURI: cloudStorageURI,
		avgRowSize:      avgRowSize,
		curRowCount:     &atomic.Int64{},
	}, nil
}

func (r *readIndexStepExecutor) Init(ctx context.Context) error {
	logutil.DDLLogger().Info("read index executor init subtask exec env")
	cfg := config.GetGlobalConfig()
	if cfg.Store == config.StoreTypeTiKV {
		cfg, bd, err := ingest.CreateLocalBackend(ctx, r.d.store, r.job, false, 0)
		if err != nil {
			return errors.Trace(err)
		}
		r.backendCfg = cfg
		r.backend = bd
	}
	return nil
}

<<<<<<< HEAD
func (r *readIndexStepExecutor) runGlobalPipeline(
	ctx context.Context,
	opCtx *OperatorCtx,
	subtask *proto.Subtask,
	sm *BackfillSubTaskMeta,
	concurrency int,
) error {
	pipe, err := r.buildExternalStorePipeline(opCtx, subtask.ID, sm, concurrency)
=======
func (r *readIndexStepExecutor) RunSubtask(ctx context.Context, subtask *proto.Subtask) error {
	logutil.DDLLogger().Info("read index executor run subtask",
		zap.Bool("use cloud", r.isGlobalSort()))

	r.subtaskSummary.Store(subtask.ID, &readIndexSummary{
		metaGroups: make([]*external.SortedKVMeta, len(r.indexes)),
	})

	sm, err := decodeBackfillSubTaskMeta(ctx, r.cloudStorageURI, subtask.Meta)
>>>>>>> 84492a9a
	if err != nil {
		return err
	}

	r.currPipe.Store(pipe)
	defer func() {
		r.currPipe.Store(nil)
	}()

	if err = executeAndClosePipeline(opCtx, pipe, nil, nil, r.avgRowSize); err != nil {
		return errors.Trace(err)
	}
	return r.onFinished(ctx, subtask)
}

func (r *readIndexStepExecutor) runLocalPipeline(
	ctx context.Context,
	opCtx *OperatorCtx,
	subtask *proto.Subtask,
	sm *BackfillSubTaskMeta,
	concurrency int,
) error {
	// TODO(tangenta): support checkpoint manager that interact with subtask table.
	bCtx, err := ingest.NewBackendCtxBuilder(ctx, r.d.store, r.job).
		WithImportDistributedLock(r.d.etcdCli, sm.TS).
		Build(r.backendCfg, r.backend)
	if err != nil {
		return err
	}
	defer bCtx.Close()
	pipe, err := r.buildLocalStorePipeline(opCtx, bCtx, sm, concurrency)
	if err != nil {
		return err
	}
	r.currPipe.Store(pipe)
	defer func() {
		r.currPipe.Store(nil)
	}()
	err = executeAndClosePipeline(opCtx, pipe, nil, nil, r.avgRowSize)
	if err != nil {
		// For dist task local based ingest, checkpoint is unsupported.
		// If there is an error we should keep local sort dir clean.
		err1 := bCtx.FinishAndUnregisterEngines(ingest.OptCleanData)
		if err1 != nil {
			logutil.DDLLogger().Warn("read index executor unregister engine failed", zap.Error(err1))
		}
		return err
	}

	if err = bCtx.FinishAndUnregisterEngines(ingest.OptCleanData | ingest.OptCheckDup); err != nil {
		return errors.Trace(err)
	}
	return r.onFinished(ctx, subtask)
}

func (r *readIndexStepExecutor) RunSubtask(ctx context.Context, subtask *proto.Subtask) error {
	logutil.DDLLogger().Info("read index executor run subtask",
		zap.Bool("use cloud", r.isGlobalSort()))

	r.subtaskSummary.Store(subtask.ID, &readIndexSummary{
		metaGroups: make([]*external.SortedKVMeta, len(r.indexes)),
	})

	sm, err := decodeBackfillSubtaskMeta(subtask.Meta)
	if err != nil {
		return err
	}

	opCtx, cancel := NewDistTaskOperatorCtx(ctx, subtask.TaskID, subtask.ID)
	defer cancel()
	r.curRowCount.Store(0)

	concurrency := int(r.GetResource().CPU.Capacity())
	if r.isGlobalSort() {
		return r.runGlobalPipeline(ctx, opCtx, subtask, sm, concurrency)
	}
	return r.runLocalPipeline(ctx, opCtx, subtask, sm, concurrency)
}

func (r *readIndexStepExecutor) RealtimeSummary() *execute.SubtaskSummary {
	return &execute.SubtaskSummary{
		RowCount: r.curRowCount.Load(),
	}
}

func (r *readIndexStepExecutor) Cleanup(ctx context.Context) error {
	tidblogutil.Logger(ctx).Info("read index executor cleanup subtask exec env")
	if r.backend != nil {
		r.backend.Close()
	}
	return nil
}

func (r *readIndexStepExecutor) TaskMetaModified(_ context.Context, newMeta []byte) error {
	newTaskMeta := &BackfillTaskMeta{}
	if err := json.Unmarshal(newMeta, newTaskMeta); err != nil {
		return errors.Trace(err)
	}
	newBatchSize := newTaskMeta.Job.ReorgMeta.GetBatchSize()
	if newBatchSize != r.job.ReorgMeta.GetBatchSize() {
		r.job.ReorgMeta.SetBatchSize(newBatchSize)
	}

	// Only local sort need modify write speed in this step.
	if !r.isGlobalSort() {
		newMaxWriteSpeed := newTaskMeta.Job.ReorgMeta.GetMaxWriteSpeed()
		if newMaxWriteSpeed != r.job.ReorgMeta.GetMaxWriteSpeed() {
			r.job.ReorgMeta.SetMaxWriteSpeed(newMaxWriteSpeed)
			if r.backend != nil {
				r.backend.UpdateWriteSpeedLimit(newMaxWriteSpeed)
			}
		}
	}

	return nil
}

func (r *readIndexStepExecutor) ResourceModified(_ context.Context, newResource *proto.StepResource) error {
	pipe := r.currPipe.Load()
	// Tune of work pool can only be called after start.
	if pipe == nil || !pipe.IsStarted() {
		// let framework retry
		return goerrors.New("no subtask running")
	}

	targetReaderCnt, targetWriterCnt := expectedIngestWorkerCnt(int(newResource.CPU.Capacity()), r.avgRowSize)
	reader, writer := pipe.GetReaderAndWriter()
	currentReaderCnt, currentWriterCnt := reader.GetWorkerPoolSize(), writer.GetWorkerPoolSize()
	if int32(targetReaderCnt) != currentReaderCnt {
		reader.TuneWorkerPoolSize(int32(targetReaderCnt), true)
	}
	if int32(targetWriterCnt) != currentWriterCnt {
		writer.TuneWorkerPoolSize(int32(targetWriterCnt), true)
	}
	return nil
}

func (r *readIndexStepExecutor) onFinished(ctx context.Context, subtask *proto.Subtask) error {
	failpoint.InjectCall("mockDMLExecutionAddIndexSubTaskFinish", r.backend)
	if !r.isGlobalSort() {
		return nil
	}
	// Rewrite the subtask meta to record statistics.
<<<<<<< HEAD
	sm, err := decodeBackfillSubtaskMeta(subtask.Meta)
=======
	sm, err := decodeBackfillSubTaskMeta(ctx, r.cloudStorageURI, subtask.Meta)
>>>>>>> 84492a9a
	if err != nil {
		return err
	}
	sum, _ := r.subtaskSummary.LoadAndDelete(subtask.ID)
	s := sum.(*readIndexSummary)
	sm.MetaGroups = s.metaGroups
	sm.EleIDs = make([]int64, 0, len(r.indexes))
	for _, index := range r.indexes {
		sm.EleIDs = append(sm.EleIDs, index.ID)
	}

	all := external.SortedKVMeta{}
	for _, g := range s.metaGroups {
		all.Merge(g)
	}
	tidblogutil.Logger(ctx).Info("get key boundary on subtask finished",
		zap.String("start", hex.EncodeToString(all.StartKey)),
		zap.String("end", hex.EncodeToString(all.EndKey)),
		zap.Int("fileCount", len(all.MultipleFilesStats)),
		zap.Uint64("totalKVSize", all.TotalKVSize))

	// write external meta to storage when using global sort
	if r.isGlobalSort() {
		if err := writeExternalBackfillSubTaskMeta(ctx, r.cloudStorageURI, sm, external.SubtaskMetaPath(subtask.TaskID, subtask.ID)); err != nil {
			return err
		}
	}

	meta, err := sm.Marshal()
	if err != nil {
		return err
	}
	subtask.Meta = meta
	return nil
}

func (r *readIndexStepExecutor) isGlobalSort() bool {
	return len(r.cloudStorageURI) > 0
}

func (r *readIndexStepExecutor) getTableStartEndKey(sm *BackfillSubTaskMeta) (
	start, end kv.Key, tbl table.PhysicalTable, err error) {
	if parTbl, ok := r.ptbl.(table.PartitionedTable); ok {
		pid := sm.PhysicalTableID
		tbl = parTbl.GetPartition(pid)
		if len(sm.RowStart) == 0 {
			// Handle upgrade compatibility
			currentVer, err1 := getValidCurrentVersion(r.d.store)
			if err1 != nil {
				return nil, nil, nil, errors.Trace(err1)
			}
			start, end, err = getTableRange(r.jc, r.d.store, parTbl.GetPartition(pid), currentVer.Ver, r.job.Priority)
			if err != nil {
				logutil.DDLLogger().Error("get table range error",
					zap.Error(err))
				return nil, nil, nil, err
			}
			return start, end, tbl, nil
		}
	} else {
		tbl = r.ptbl
	}
	return sm.RowStart, sm.RowEnd, tbl, nil
}

func (r *readIndexStepExecutor) buildLocalStorePipeline(
	opCtx *OperatorCtx,
	backendCtx ingest.BackendCtx,
	sm *BackfillSubTaskMeta,
	concurrency int,
) (*operator.AsyncPipeline, error) {
	start, end, tbl, err := r.getTableStartEndKey(sm)
	if err != nil {
		return nil, err
	}
	d := r.d
	indexIDs := make([]int64, 0, len(r.indexes))
	uniques := make([]bool, 0, len(r.indexes))
	var idxNames strings.Builder
	for _, index := range r.indexes {
		indexIDs = append(indexIDs, index.ID)
		uniques = append(uniques, index.Unique)
		if idxNames.Len() > 0 {
			idxNames.WriteByte('+')
		}
		idxNames.WriteString(index.Name.O)
	}
	engines, err := backendCtx.Register(indexIDs, uniques, r.ptbl)
	if err != nil {
		tidblogutil.Logger(opCtx).Error("cannot register new engine",
			zap.Error(err),
			zap.Int64("job ID", r.job.ID),
			zap.Int64s("index IDs", indexIDs))
		return nil, err
	}
	rowCntListener := newDistTaskRowCntListener(r.curRowCount, r.job.SchemaName, tbl.Meta().Name.O, idxNames.String())
	return NewAddIndexIngestPipeline(
		opCtx,
		d.store,
		d.sessPool,
		backendCtx,
		engines,
		r.job.ID,
		tbl,
		r.indexes,
		start,
		end,
		r.job.ReorgMeta,
		r.avgRowSize,
		concurrency,
		rowCntListener,
	)
}

func (r *readIndexStepExecutor) buildExternalStorePipeline(
	opCtx *OperatorCtx,
	subtaskID int64,
	sm *BackfillSubTaskMeta,
	concurrency int,
) (*operator.AsyncPipeline, error) {
	start, end, tbl, err := r.getTableStartEndKey(sm)
	if err != nil {
		return nil, err
	}

	d := r.d
	onClose := func(summary *external.WriterSummary) {
		sum, _ := r.subtaskSummary.Load(subtaskID)
		s := sum.(*readIndexSummary)
		s.mu.Lock()
		kvMeta := s.metaGroups[summary.GroupOffset]
		if kvMeta == nil {
			kvMeta = &external.SortedKVMeta{}
			s.metaGroups[summary.GroupOffset] = kvMeta
		}
		kvMeta.MergeSummary(summary)
		s.mu.Unlock()
	}
	var idxNames strings.Builder
	for _, idx := range r.indexes {
		if idxNames.Len() > 0 {
			idxNames.WriteByte('+')
		}
		idxNames.WriteString(idx.Name.O)
	}
	rowCntListener := newDistTaskRowCntListener(r.curRowCount, r.job.SchemaName, tbl.Meta().Name.O, idxNames.String())
	return NewWriteIndexToExternalStoragePipeline(
		opCtx,
		d.store,
		r.cloudStorageURI,
		r.d.sessPool,
		r.job.ID,
		subtaskID,
		tbl,
		r.indexes,
		start,
		end,
		onClose,
		r.job.ReorgMeta,
		r.avgRowSize,
		concurrency,
		r.GetResource(),
		rowCntListener,
	)
}

type distTaskRowCntListener struct {
	EmptyRowCntListener
	totalRowCount *atomic.Int64
	counter       prometheus.Counter
}

func newDistTaskRowCntListener(totalRowCnt *atomic.Int64, dbName, tblName, idxName string) *distTaskRowCntListener {
	counter := metrics.GetBackfillTotalByLabel(metrics.LblAddIdxRate, dbName, tblName, idxName)
	return &distTaskRowCntListener{
		totalRowCount: totalRowCnt,
		counter:       counter,
	}
}

func (d *distTaskRowCntListener) Written(rowCnt int) {
	d.totalRowCount.Add(int64(rowCnt))
	d.counter.Add(float64(rowCnt))
}<|MERGE_RESOLUTION|>--- conflicted
+++ resolved
@@ -103,7 +103,6 @@
 	return nil
 }
 
-<<<<<<< HEAD
 func (r *readIndexStepExecutor) runGlobalPipeline(
 	ctx context.Context,
 	opCtx *OperatorCtx,
@@ -112,17 +111,6 @@
 	concurrency int,
 ) error {
 	pipe, err := r.buildExternalStorePipeline(opCtx, subtask.ID, sm, concurrency)
-=======
-func (r *readIndexStepExecutor) RunSubtask(ctx context.Context, subtask *proto.Subtask) error {
-	logutil.DDLLogger().Info("read index executor run subtask",
-		zap.Bool("use cloud", r.isGlobalSort()))
-
-	r.subtaskSummary.Store(subtask.ID, &readIndexSummary{
-		metaGroups: make([]*external.SortedKVMeta, len(r.indexes)),
-	})
-
-	sm, err := decodeBackfillSubTaskMeta(ctx, r.cloudStorageURI, subtask.Meta)
->>>>>>> 84492a9a
 	if err != nil {
 		return err
 	}
@@ -186,7 +174,7 @@
 		metaGroups: make([]*external.SortedKVMeta, len(r.indexes)),
 	})
 
-	sm, err := decodeBackfillSubtaskMeta(subtask.Meta)
+	sm, err := decodeBackfillSubTaskMeta(ctx, r.cloudStorageURI, subtask.Meta)
 	if err != nil {
 		return err
 	}
@@ -266,11 +254,7 @@
 		return nil
 	}
 	// Rewrite the subtask meta to record statistics.
-<<<<<<< HEAD
-	sm, err := decodeBackfillSubtaskMeta(subtask.Meta)
-=======
 	sm, err := decodeBackfillSubTaskMeta(ctx, r.cloudStorageURI, subtask.Meta)
->>>>>>> 84492a9a
 	if err != nil {
 		return err
 	}
