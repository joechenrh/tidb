--- conflicted
+++ resolved
@@ -69,7 +69,6 @@
 		}
 	}
 
-<<<<<<< HEAD
 	pool := workerpool.NewWorkerPool(
 		"RegionJobOperator",
 		rutil.DistTask,
@@ -106,12 +105,6 @@
 }
 
 func TestRegionJobBaseWorker(t *testing.T) {
-=======
-	dummyRegion := &split.RegionInfo{Region: &metapb.Region{
-		Id: 1, Peers: []*metapb.Peer{{StoreId: 1}}}, Leader: &metapb.Peer{StoreId: 1},
-	}
-
->>>>>>> 80c817a9
 	// all below tests are for basic functionality of the worker, there are other
 	// tests inside local_test.go.
 	// to fully run a region job, we also need the job retryer and the routine to
@@ -131,7 +124,12 @@
 			fmt.Sprintf("return(%d)", generateCount))
 		op, jobWg, jobInCh, jobOutCh := newRegionJobOperatorForTest(preRunFn, writeFn, ingestFn)
 
-		jobInCh <- &regionJob{stage: regionScanned, ingestData: mockIngestData{}}
+		dummyRegion := &split.RegionInfo{Region: &metapb.Region{
+			Id: 1, Peers: []*metapb.Peer{{StoreId: 1}}}, Leader: &metapb.Peer{StoreId: 1},
+		}
+
+		job := &regionJob{stage: regionScanned, ingestData: mockIngestData{}, region: dummyRegion}
+		jobInCh <- job
 		jobWg.Add(1)
 		close(jobInCh)
 
@@ -143,20 +141,10 @@
 	}
 
 	t.Run("send job to out channel after run job", func(t *testing.T) {
-<<<<<<< HEAD
 		jobOutCh, err := prepareAndExecute(t, 1, nil, nil, nil)
 		require.NoError(t, err)
 		require.Equal(t, 1, len(jobOutCh))
 		outJob := <-jobOutCh
-=======
-		w := newWorker()
-		job := &regionJob{stage: regionScanned, ingestData: mockIngestData{}, region: dummyRegion}
-		w.jobInCh <- job
-		close(w.jobInCh)
-		require.NoError(t, w.run(context.Background()))
-		require.Equal(t, 1, len(w.jobOutCh))
-		outJob := <-w.jobOutCh
->>>>>>> 80c817a9
 		require.Equal(t, ingested, outJob.stage)
 	})
 
@@ -179,19 +167,10 @@
 		writeFn := func(ctx context.Context, job *regionJob) (*tikvWriteResult, error) {
 			return &tikvWriteResult{emptyJob: true}, nil
 		}
-<<<<<<< HEAD
 		jobOutCh, err := prepareAndExecute(t, 1, nil, writeFn, nil)
 		require.NoError(t, err)
 		require.Equal(t, 1, len(jobOutCh))
 		outJob := <-jobOutCh
-=======
-		job := &regionJob{stage: regionScanned, ingestData: mockIngestData{}, region: dummyRegion}
-		w.jobInCh <- job
-		close(w.jobInCh)
-		require.NoError(t, w.run(context.Background()))
-		require.Equal(t, 1, len(w.jobOutCh))
-		outJob := <-w.jobOutCh
->>>>>>> 80c817a9
 		require.Equal(t, ingested, outJob.stage)
 	})
 
@@ -199,19 +178,10 @@
 		ingestFn := func(ctx context.Context, job *regionJob) error {
 			return &ingestcli.IngestAPIError{Err: errdef.ErrKVDiskFull}
 		}
-<<<<<<< HEAD
 		jobOutCh, err := prepareAndExecute(t, 1, nil, nil, ingestFn)
 		require.ErrorIs(t, err, errdef.ErrKVDiskFull)
 		require.Equal(t, 1, len(jobOutCh))
 		outJob := <-jobOutCh
-=======
-		job := &regionJob{stage: regionScanned, ingestData: mockIngestData{}, region: dummyRegion}
-		w.jobInCh <- job
-		close(w.jobInCh)
-		require.ErrorIs(t, w.run(context.Background()), errdef.ErrKVDiskFull)
-		require.Equal(t, 1, len(w.jobOutCh))
-		outJob := <-w.jobOutCh
->>>>>>> 80c817a9
 		// the job is left in wrote stage
 		require.Equal(t, wrote, outJob.stage)
 		require.Nil(t, outJob.lastRetryableErr)
@@ -221,19 +191,10 @@
 		ingestFn := func(ctx context.Context, job *regionJob) error {
 			return &ingestcli.IngestAPIError{Err: errdef.ErrKVIngestFailed}
 		}
-<<<<<<< HEAD
 		jobOutCh, err := prepareAndExecute(t, 1, nil, nil, ingestFn)
 		require.NoError(t, err)
 		require.Equal(t, 1, len(jobOutCh))
 		outJob := <-jobOutCh
-=======
-		job := &regionJob{stage: regionScanned, ingestData: mockIngestData{}, region: dummyRegion}
-		w.jobInCh <- job
-		close(w.jobInCh)
-		require.NoError(t, w.run(context.Background()))
-		require.Equal(t, 1, len(w.jobOutCh))
-		outJob := <-w.jobOutCh
->>>>>>> 80c817a9
 		require.Equal(t, regionScanned, outJob.stage)
 		require.ErrorIs(t, outJob.lastRetryableErr, errdef.ErrKVIngestFailed)
 	})
@@ -242,19 +203,10 @@
 		ingestFn := func(ctx context.Context, job *regionJob) error {
 			return &ingestcli.IngestAPIError{Err: errdef.ErrKVEpochNotMatch, NewRegion: &split.RegionInfo{Region: &metapb.Region{Id: 123}}}
 		}
-<<<<<<< HEAD
 		jobOutCh, err := prepareAndExecute(t, 1, nil, nil, ingestFn)
 		require.NoError(t, err)
 		require.Equal(t, 1, len(jobOutCh))
 		outJob := <-jobOutCh
-=======
-		job := &regionJob{stage: regionScanned, ingestData: mockIngestData{}, region: dummyRegion}
-		w.jobInCh <- job
-		close(w.jobInCh)
-		require.NoError(t, w.run(context.Background()))
-		require.Equal(t, 1, len(w.jobOutCh))
-		outJob := <-w.jobOutCh
->>>>>>> 80c817a9
 		require.Equal(t, regionScanned, outJob.stage)
 		require.ErrorIs(t, outJob.lastRetryableErr, errdef.ErrKVEpochNotMatch)
 		require.Equal(t, &split.RegionInfo{Region: &metapb.Region{Id: 123}}, outJob.region)
@@ -264,7 +216,6 @@
 		ingestFn := func(ctx context.Context, job *regionJob) error {
 			return &ingestcli.IngestAPIError{Err: errdef.ErrKVNotLeader}
 		}
-<<<<<<< HEAD
 		// put int 1 job, and generate 2 more jobs from regenerateFunc.
 		jobOutCh, err := prepareAndExecute(t, 3, nil, nil, ingestFn)
 		require.NoError(t, err)
@@ -278,13 +229,6 @@
 		_, err := prepareAndExecute(t, 1, preRunFn, nil, nil)
 		require.Error(t, err)
 		require.Regexp(t, "the remaining storage capacity of TiKV.*", err.Error())
-=======
-		job := &regionJob{stage: regionScanned, ingestData: mockIngestData{}, region: dummyRegion}
-		w.jobInCh <- job
-		close(w.jobInCh)
-		require.NoError(t, w.run(context.Background()))
-		require.Equal(t, 3, len(w.jobOutCh))
->>>>>>> 80c817a9
 	})
 }
 
