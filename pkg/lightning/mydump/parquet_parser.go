// Copyright 2023 PingCAP, Inc.
//
// Licensed under the Apache License, Version 2.0 (the "License");
// you may not use this file except in compliance with the License.
// You may obtain a copy of the License at
//
//     http://www.apache.org/licenses/LICENSE-2.0
//
// Unless required by applicable law or agreed to in writing, software
// distributed under the License is distributed on an "AS IS" BASIS,
// WITHOUT WARRANTIES OR CONDITIONS OF ANY KIND, either express or implied.
// See the License for the specific language governing permissions and
// limitations under the License.

package mydump

import (
	"context"
	"fmt"
	"io"
	"math/big"
	"reflect"
	"strings"
	"sync/atomic"
	"time"

	"github.com/joechenrh/arrow-go/v18/arrow/memory"
	"github.com/joechenrh/arrow-go/v18/parquet"
	"github.com/joechenrh/arrow-go/v18/parquet/file"
	"github.com/joechenrh/arrow-go/v18/parquet/schema"
	"github.com/pingcap/errors"
	"github.com/pingcap/tidb/br/pkg/storage"
	"github.com/pingcap/tidb/pkg/lightning/log"
	"github.com/pingcap/tidb/pkg/lightning/membuf"
	"github.com/pingcap/tidb/pkg/types"
	"github.com/pingcap/tidb/pkg/util/zeropool"
	"go.uber.org/zap"
	"golang.org/x/sync/errgroup"
)

const (
	// defaultBatchSize is the number of rows fetched each time in the parquet reader
	defaultBatchSize = 128

	// defaultBufSize specifies the default size of skip buffer.
	// Skip buffer is used when reading data from the cloud. If there is a gap between the current
	// read position and the last read position, these data is stored in this buffer to avoid
	// potentially reopening the underlying file when the gap size is less than the buffer size.
	defaultBufSize = 64 * 1024

	utcTimeLayout = "2006-01-02 15:04:05.999999Z"
	timeLayout    = "2006-01-02 15:04:05.999999"
)

var openedParser atomic.Int32

// columnDumper is a helper struct to read data from one column.
type columnDumper struct {
	reader         file.ColumnChunkReader
	batchSize      int64
	valueOffset    int
	valuesBuffered int

	levelOffset    int64
	levelsBuffered int64
	defLevels      []int16
	repLevels      []int16
	values         []any

	valueBuffer any
}

func createDumper(tp parquet.Type) *columnDumper {
	batchSize := 128

	var valueBuffer any
	switch tp {
	case parquet.Types.Boolean:
		valueBuffer = make([]bool, batchSize)
	case parquet.Types.Int32:
		valueBuffer = make([]int32, batchSize)
	case parquet.Types.Int64:
		valueBuffer = make([]int64, batchSize)
	case parquet.Types.Float:
		valueBuffer = make([]float32, batchSize)
	case parquet.Types.Double:
		valueBuffer = make([]float64, batchSize)
	case parquet.Types.Int96:
		valueBuffer = make([]parquet.Int96, batchSize)
	case parquet.Types.ByteArray:
		valueBuffer = make([]parquet.ByteArray, batchSize)
	case parquet.Types.FixedLenByteArray:
		valueBuffer = make([]parquet.FixedLenByteArray, batchSize)
	}

	return &columnDumper{
		batchSize:   int64(batchSize),
		defLevels:   make([]int16, batchSize),
		repLevels:   make([]int16, batchSize),
		values:      make([]any, batchSize),
		valueBuffer: valueBuffer,
	}
}

// Type returns the column type of this dumper
func (dump *columnDumper) Type() parquet.Type {
	return dump.reader.Type()
}

// SetReader sets the reader
func (dump *columnDumper) SetReader(colReader file.ColumnChunkReader) {
	dump.reader = colReader
	dump.valueOffset = 0
	dump.levelOffset = 0
	dump.levelsBuffered = 0
	dump.valuesBuffered = 0
}

func (dump *columnDumper) readNextBatch() int {
	switch reader := dump.reader.(type) {
	case *file.BooleanColumnChunkReader:
		values, _ := dump.valueBuffer.([]bool)
		dump.levelsBuffered, dump.valuesBuffered, _ = reader.ReadBatch(dump.batchSize, values, dump.defLevels, dump.repLevels)
	case *file.Int32ColumnChunkReader:
		values, _ := dump.valueBuffer.([]int32)
		dump.levelsBuffered, dump.valuesBuffered, _ = reader.ReadBatch(dump.batchSize, values, dump.defLevels, dump.repLevels)
	case *file.Int64ColumnChunkReader:
		values, _ := dump.valueBuffer.([]int64)
		dump.levelsBuffered, dump.valuesBuffered, _ = reader.ReadBatch(dump.batchSize, values, dump.defLevels, dump.repLevels)
	case *file.Float32ColumnChunkReader:
		values, _ := dump.valueBuffer.([]float32)
		dump.levelsBuffered, dump.valuesBuffered, _ = reader.ReadBatch(dump.batchSize, values, dump.defLevels, dump.repLevels)
	case *file.Float64ColumnChunkReader:
		values, _ := dump.valueBuffer.([]float64)
		dump.levelsBuffered, dump.valuesBuffered, _ = reader.ReadBatch(dump.batchSize, values, dump.defLevels, dump.repLevels)
	case *file.Int96ColumnChunkReader:
		values, _ := dump.valueBuffer.([]parquet.Int96)
		dump.levelsBuffered, dump.valuesBuffered, _ = reader.ReadBatch(dump.batchSize, values, dump.defLevels, dump.repLevels)
	case *file.ByteArrayColumnChunkReader:
		values, _ := dump.valueBuffer.([]parquet.ByteArray)
		dump.levelsBuffered, dump.valuesBuffered, _ = reader.ReadBatch(dump.batchSize, values, dump.defLevels, dump.repLevels)
	case *file.FixedLenByteArrayColumnChunkReader:
		values, _ := dump.valueBuffer.([]parquet.FixedLenByteArray)
		dump.levelsBuffered, dump.valuesBuffered, _ = reader.ReadBatch(dump.batchSize, values, dump.defLevels, dump.repLevels)
	}

	dump.valueOffset = 0
	dump.levelOffset = 0
	return int(dump.levelsBuffered)
}

func (dump *columnDumper) hasNext() bool {
	return dump.levelOffset < dump.levelsBuffered || dump.reader.HasNext()
}

// Next reads next value from the reader
func (dump *columnDumper) Next() (any, bool) {
	if dump.levelOffset == dump.levelsBuffered {
		if !dump.hasNext() {
			return nil, false
		}
		dump.readNextBatch()
		if dump.levelsBuffered == 0 {
			return nil, false
		}
	}

	defLevel := dump.defLevels[int(dump.levelOffset)]
	// repLevel := dump.repLevels[int(dump.levelOffset)]
	dump.levelOffset++

	if defLevel < dump.reader.Descriptor().MaxDefinitionLevel() {
		return nil, true
	}

	vb := reflect.ValueOf(dump.valueBuffer)
	v := vb.Index(dump.valueOffset).Interface()
	dump.valueOffset++

	return v, true
}

// convertedType is older representation of the logical type in parquet
// ref: https://github.com/apache/parquet-format/blob/master/LogicalTypes.md
type convertedType struct {
	converted   schema.ConvertedType
	decimalMeta schema.DecimalMetadata
}

func binaryToDecimalStr(rawBytes []byte, scale int) string {
	negative := rawBytes[0] > 127
	if negative {
		for i := 0; i < len(rawBytes); i++ {
			rawBytes[i] = ^rawBytes[i]
		}
		for i := len(rawBytes) - 1; i >= 0; i-- {
			rawBytes[i]++
			if rawBytes[i] != 0 {
				break
			}
		}
	}

	intValue := big.NewInt(0)
	intValue = intValue.SetBytes(rawBytes)
	val := fmt.Sprintf("%0*d", scale, intValue)
	dotIndex := len(val) - scale
	var res strings.Builder
	if negative {
		res.WriteByte('-')
	}
	if dotIndex == 0 {
		res.WriteByte('0')
	} else {
		res.WriteString(val[:dotIndex])
	}
	if scale > 0 {
		res.WriteByte('.')
		res.WriteString(val[dotIndex:])
	}
	return res.String()
}

<<<<<<< HEAD
func formatTime(v int64, unit string, format, utcFormat string, utc bool) string {
	var t time.Time
	switch unit {
	case "MICROS":
		t = time.UnixMicro(v)
	case "MILLIS":
		t = time.UnixMilli(v)
	default:
		t = time.Unix(0, v)
	}

	t = t.UTC()
	if utc {
		return t.Format(utcFormat)
	}
	return t.Format(format)
}

// parquetFileWrapper is a wrapper for storage.ReadSeekCloser
// It implements io.ReaderAt interface to read parquet file using arrow-go.
type parquetFileWrapper struct {
	ctx context.Context

	storage.ReadSeekCloser
	lastOff int64
	skipBuf []byte

	// current file path and store, used to open file
	store storage.ExternalStorage
	path  string
}

func (pf *parquetFileWrapper) Init(bufSize int) {
	pf.skipBuf = make([]byte, bufSize)
}

func (pf *parquetFileWrapper) readNBytes(p []byte) (int, error) {
	n, err := io.ReadFull(pf, p)
	if err != nil && err != io.EOF {
		return 0, errors.Trace(err)
	}
	if n != len(p) {
		return n, errors.Errorf("Error reading %d bytes, only read %d bytes", len(p), n)
	}
	return n, nil
=======
// ReadParquetFileRowCountByFile reads the parquet file row count.
// It is a special func to fetch parquet file row count fast.
func ReadParquetFileRowCountByFile(
	ctx context.Context,
	store storage.ExternalStorage,
	fileMeta SourceFileMeta,
) (int64, error) {
	r, err := store.Open(ctx, fileMeta.Path, nil)
	if err != nil {
		return 0, errors.Trace(err)
	}

	wrapper := &readerWrapper{
		ReadSeekCloser: r,
		store:          store,
		ctx:            ctx,
		path:           fileMeta.Path,
	}

	//nolint: errcheck
	defer wrapper.Close()

	res := new(preader.ParquetReader)
	res.NP = 1
	res.PFile = wrapper
	if err = res.ReadFooter(); err != nil {
		return 0, err
	}

	return res.Footer.NumRows, nil
>>>>>>> 6d7cb934
}

// ReadAt implemement ReaderAt interface
func (pf *parquetFileWrapper) ReadAt(p []byte, off int64) (int, error) {
	// We want to minimize the number of Seek call as much as possible,
	// since the underlying reader may require reopening the file.
	gap := int(off - pf.lastOff)
	if gap < 0 || gap > cap(pf.skipBuf) {
		if _, err := pf.Seek(off, io.SeekStart); err != nil {
			return 0, err
		}
	} else {
		pf.skipBuf = pf.skipBuf[:gap]
		if read, err := pf.readNBytes(pf.skipBuf); err != nil {
			return read, err
		}
	}

	read, err := pf.readNBytes(p)
	if err != nil {
		return read, err
	}
	pf.lastOff = off + int64(read)

	return len(p), nil
}

// Seek implemement Seeker interface
func (pf *parquetFileWrapper) Seek(offset int64, whence int) (int64, error) {
	newOffset, err := pf.ReadSeekCloser.Seek(offset, whence)
	pf.lastOff = newOffset
	return newOffset, err
}

func (*parquetFileWrapper) Write(_ []byte) (n int, err error) {
	return 0, errors.New("unsupported operation")
}

func (pf *parquetFileWrapper) Open(name string) (parquet.ReaderAtSeeker, error) {
	if len(name) == 0 {
		name = pf.path
	}
	reader, err := pf.store.Open(pf.ctx, name, nil)
	if err != nil {
		return nil, errors.Trace(err)
	}

	newPf := &parquetFileWrapper{
		ReadSeekCloser: reader,
		store:          pf.store,
		ctx:            pf.ctx,
		path:           name,
	}
	newPf.Init(defaultBufSize)
	return newPf, nil
}

// ParquetParser parses a parquet file for import
// It implements the Parser interface.
type ParquetParser struct {
	readers     []*file.Reader
	colMetas    []convertedType
	columnNames []string

	alloc memory.Allocator

	dumpers []*columnDumper

	// rows stores the actual data after parsing.
	// rows will be fetched from rowPool and reclaimed after recycle.
	rows    [][]types.Datum
	rowPool *zeropool.Pool[[]types.Datum]

	// curIdx and avail is the current index and total number of rows in rows buffer
	curIdx int
	avail  int

	curRowGroup   int
	totalRowGroup int

	curRowInGroup    int // number of rows read in current group
	totalRowsInGroup int // total rows in current group
	curRows          int // number of rows read in total
	totalRows        int // total rows in this file
	totalBytesRead   int // total bytes read, estimated by all the read datum.
	firstAfterReset  bool
	parallelRead     bool

	lastRow Row
	logger  log.Logger

	memoryUsage int
	memLimiter  *membuf.Limiter
}

func (pp *ParquetParser) setStringData(row, col int, val any) {
	vba, _ := val.(parquet.ByteArray)
	pp.rows[row][col].SetString(string(vba), "utf8mb4_bin")
}

func (pp *ParquetParser) setInt32Data(row, col int, val any) {
	v32, _ := val.(int32)
	pp.rows[row][col].SetInt64(int64(v32))
}

func (pp *ParquetParser) setUint32Data(row, col int, val any) {
	v64, _ := val.(int64)
	pp.rows[row][col].SetUint64(uint64(v64))
}

func (pp *ParquetParser) setInt64Data(row, col int, val any) {
	v64, _ := val.(int64)
	pp.rows[row][col].SetInt64(v64)
}

func (pp *ParquetParser) setUint64Data(row, col int, val any) {
	v64, _ := val.(int64)
	pp.rows[row][col].SetUint64(uint64(v64))
}

func (pp *ParquetParser) setTimeMillisData(row, col int, val any) {
	v32, _ := val.(int32)
	timeStr := formatTime(int64(v32), "MILLIS", "15:04:05.999999", "15:04:05.999999Z", true)
	pp.rows[row][col].SetString(timeStr, "utf8mb4_bin")
}

func (pp *ParquetParser) setTimeMicrosData(row, col int, val any) {
	v64, _ := val.(int64)
	timeStr := formatTime(v64, "MICROS", "15:04:05.999999", "15:04:05.999999Z", true)
	pp.rows[row][col].SetString(timeStr, "utf8mb4_bin")
}

func (pp *ParquetParser) setTimestampMillisData(row, col int, val any) {
	v64, _ := val.(int64)
	timeStr := formatTime(v64, "MILLIS", timeLayout, utcTimeLayout, true)
	pp.rows[row][col].SetString(timeStr, "utf8mb4_bin")
}

func (pp *ParquetParser) setTimestampMicrosData(row, col int, val any) {
	v64, _ := val.(int64)
	timeStr := formatTime(v64, "MICROS", timeLayout, utcTimeLayout, true)
	pp.rows[row][col].SetString(timeStr, "utf8mb4_bin")
}

func (pp *ParquetParser) setDateData(row, col int, val any) {
	v32, _ := val.(int32)
	dateStr := time.Unix(int64(v32)*86400, 0).Format(time.DateOnly)
	pp.rows[row][col].SetString(dateStr, "utf8mb4_bin")
}

func (pp *ParquetParser) setDecimalData(row, col int, val any) {
	colTp := pp.dumpers[col].Type()
	decimal := pp.colMetas[col].decimalMeta

	if colTp == parquet.Types.Int64 || colTp == parquet.Types.Int32 {
		var v int64
		if colTp == parquet.Types.Int32 {
			v32, _ := val.(int32)
			v = int64(v32)
		} else {
			v, _ = val.(int64)
		}
		if !decimal.IsSet || decimal.Scale == 0 {
			pp.rows[row][col].SetInt64(v)
			return
		}
		minLen := decimal.Scale + 1
		if v < 0 {
			minLen++
		}
		val := fmt.Sprintf("%0*d", minLen, v)
		dotIndex := len(val) - int(decimal.Scale)
		pp.rows[row][col].SetString(val[:dotIndex]+"."+val[dotIndex:], "utf8mb4_bin")
	} else if colTp == parquet.Types.FixedLenByteArray {
		v, _ := val.(parquet.FixedLenByteArray)
		s := binaryToDecimalStr(v, int(decimal.Scale))
		pp.rows[row][col].SetString(s, "utf8mb4_bin")
	} else {
		v, _ := val.(parquet.ByteArray)
		s := binaryToDecimalStr(v, int(decimal.Scale))
		pp.rows[row][col].SetString(s, "utf8mb4_bin")
	}
}

func (pp *ParquetParser) setBoolData(row, col int, val any) {
	boolVal, _ := val.(bool)
	if boolVal {
		pp.rows[row][col].SetUint64(1)
		return
	}
	pp.rows[row][col].SetUint64(0)
}

func (pp *ParquetParser) setFloat32Data(row, col int, val any) {
	vf32, _ := val.(float32)
	pp.rows[row][col].SetFloat32(vf32)
}

func (pp *ParquetParser) setFloat64Data(row, col int, val any) {
	vf64, _ := val.(float64)
	pp.rows[row][col].SetFloat64(vf64)
}

func (pp *ParquetParser) setFixedByteArrayData(row, col int, val any) {
	vfa, _ := val.(parquet.FixedLenByteArray)
	pp.rows[row][col].SetString(string(vfa), "utf8mb4_bin")
}

func (pp *ParquetParser) setByteArrayData(row, col int, val any) {
	vba, _ := val.(parquet.ByteArray)
	pp.rows[row][col].SetString(string(vba), "utf8mb4_bin")
}

func (pp *ParquetParser) setInt96Data(row, col int, val any) {
	// FYI: https://github.com/apache/spark/blob/d66a4e82eceb89a274edeb22c2fb4384bed5078b/sql/core/src/main/scala/org/apache/spark/sql/execution/datasources/parquet/ParquetWriteSupport.scala#L171-L178
	// INT96 timestamp layout
	// --------------------------
	// |   64 bit   |   32 bit   |
	// ---------------------------
	// |  nano sec  |  julian day  |
	// ---------------------------
	// NOTE: parquet date can be less than 1970-01-01 that is not supported by TiDB,
	// where dt is a negative number but still legal in the context of Go.
	// But it will cause errors or potential data inconsistency when importing.
	v96, _ := val.(parquet.Int96)
	pp.rows[row][col].SetString(v96.ToTime().Format(utcTimeLayout), "utf8mb4_bin")
}

// Init initializes the Parquet parser and allocate necessary buffers
func (pp *ParquetParser) Init() error {
	meta := pp.readers[0].MetaData()

	pp.curRowGroup, pp.totalRowGroup = -1, pp.readers[0].NumRowGroups()

	pp.totalRows = int(meta.NumRows)

	numCols := meta.Schema.NumColumns()
	pp.rows = make([][]types.Datum, defaultBatchSize)
	for i := range pp.rows {
		pp.rows[i] = make([]types.Datum, numCols)
	}
<<<<<<< HEAD

	pp.dumpers = make([]*columnDumper, numCols)
	for i := range numCols {
		pp.dumpers[i] = createDumper(meta.Schema.Column(i).PhysicalType())
=======
	for i := range length {
		pp.lastRow.Length += getDatumLen(v.Field(i))
		if err := setDatumValue(&pp.lastRow.Row[i], v.Field(i), pp.columnMetas[i], pp.logger); err != nil {
			return err
		}
>>>>>>> 6d7cb934
	}

	return nil
}

// resetReader is used to reclaim the memory used by the column reader.
func (pp *ParquetParser) resetReader() {
	for _, d := range pp.dumpers {
		if d.reader != nil {
			d.reader.Reset()
		}
	}
}

// ReadRows read several rows internally and store them in the row buffer.
func (pp *ParquetParser) ReadRows(num int) (int, error) {
	if num > defaultBatchSize {
		return 0, errors.Errorf("Number of rows read larger than buffer size")
	}

	readNum := min(num, pp.totalRows-pp.curRows)
	if readNum == 0 {
		return 0, nil
	}

	for i := range readNum {
		pp.rows[i] = pp.rowPool.Get()
	}

	read := 0
	for read < readNum {
		// Move to next row group
		if pp.curRowInGroup == pp.totalRowsInGroup {
			if pp.curRowGroup >= 0 {
				pp.resetReader()
			}
			pp.curRowGroup++
			pp.firstAfterReset = true
			for c := range len(pp.dumpers) {
				rowGroupReader := pp.readers[c].RowGroup(pp.curRowGroup)
				colReader, err := rowGroupReader.Column(c)
				if err != nil {
					return 0, errors.Trace(err)
				}
				pp.dumpers[c].SetReader(colReader)
			}
			pp.curRowInGroup, pp.totalRowsInGroup = 0, int(pp.readers[0].MetaData().RowGroups[pp.curRowGroup].NumRows)
		}

		// Read in this group
		curRead := min(readNum-read, pp.totalRowsInGroup-pp.curRowInGroup)
		_, err := pp.readInGroup(curRead, read)
		if err != nil {
			return 0, errors.Trace(err)
		}
		read += curRead
		pp.curRowInGroup += curRead
	}

	for i := range readNum {
		pp.totalBytesRead += estimateRowSize(pp.rows[i])
	}

	pp.curRows += readNum
	pp.curIdx, pp.avail = 0, readNum
	return readNum, nil
}

<<<<<<< HEAD
// readInGroup read severals rows in current row group.
// storeOffset represents the starting position for storing the read rows.
// It's a part of the ReadRows.
func (pp *ParquetParser) readInGroup(num, storeOffset int) (int, error) {
	var (
		err   error
		total int
	)

	// After moving to the next row group, we need to read one dict page and
	// at least one data page for each column.
	// Since it's an I/O intensive operation, so we perform it in parallel.
	// TODO(joechen): 4 is a experimental value and can be changed later.
	if pp.firstAfterReset && pp.parallelRead {
		pp.firstAfterReset = false
		var eg errgroup.Group
		eg.SetLimit(4)
		for i := range len(pp.dumpers) {
			dumper := pp.dumpers[i]
			eg.Go(func() error {
				dumper.readNextBatch()
				return nil
			})
=======
func binaryToDecimalStr(rawBytes []byte, scale int) string {
	negative := rawBytes[0] > 127
	if negative {
		for i := range rawBytes {
			rawBytes[i] = ^rawBytes[i]
>>>>>>> 6d7cb934
		}
		if err := eg.Wait(); err != nil {
			return 0, err
		}
	}

	// Read data into buffers first
	for col, dumper := range pp.dumpers {
		meta := pp.colMetas[col]
		physicalTp := dumper.Type()

		var setFunc func(row, col int, val any)
		if physicalTp == parquet.Types.Boolean || physicalTp == parquet.Types.Int96 || meta.converted == schema.ConvertedTypes.None {
			switch physicalTp {
			case parquet.Types.Boolean:
				setFunc = pp.setBoolData
			case parquet.Types.Int32:
				setFunc = pp.setInt32Data
			case parquet.Types.Int64:
				setFunc = pp.setInt64Data
			case parquet.Types.Int96:
				setFunc = pp.setInt96Data
			case parquet.Types.Float:
				setFunc = pp.setFloat32Data
			case parquet.Types.Double:
				setFunc = pp.setFloat64Data
			case parquet.Types.ByteArray:
				setFunc = pp.setByteArrayData
			case parquet.Types.FixedLenByteArray:
				setFunc = pp.setFixedByteArrayData
			}
		} else {
			switch meta.converted {
			case schema.ConvertedTypes.BSON, schema.ConvertedTypes.JSON, schema.ConvertedTypes.UTF8, schema.ConvertedTypes.Enum:
				setFunc = pp.setStringData
			case schema.ConvertedTypes.Int8, schema.ConvertedTypes.Int16, schema.ConvertedTypes.Int32:
				setFunc = pp.setInt32Data
			case schema.ConvertedTypes.Uint8, schema.ConvertedTypes.Uint16, schema.ConvertedTypes.Uint32:
				setFunc = pp.setUint32Data
			case schema.ConvertedTypes.Int64:
				setFunc = pp.setInt64Data
			case schema.ConvertedTypes.Uint64:
				setFunc = pp.setUint64Data
			case schema.ConvertedTypes.TimeMillis:
				setFunc = pp.setTimeMillisData
			case schema.ConvertedTypes.TimeMicros:
				setFunc = pp.setTimeMicrosData
			case schema.ConvertedTypes.TimestampMillis:
				setFunc = pp.setTimestampMillisData
			case schema.ConvertedTypes.TimestampMicros:
				setFunc = pp.setTimestampMicrosData
			case schema.ConvertedTypes.Date:
				setFunc = pp.setDateData
			case schema.ConvertedTypes.Decimal:
				setFunc = pp.setDecimalData
			}
		}

		for i := range num {
			val, ok := dumper.Next()
			if !ok {
				break
			}

			if val == nil {
				pp.rows[storeOffset+i][col].SetNull()
				continue
			}
			setFunc(storeOffset+i, col, val)
		}
	}

	return total, err
}

// Pos returns the currently row number of the parquet file
func (pp *ParquetParser) Pos() (pos int64, rowID int64) {
	return int64(pp.curRows - pp.avail + pp.curIdx), pp.lastRow.RowID
}

// SetPos implements the Parser interface.
// For parquet file, this interface will read and discard the first `pos` rows,
// and set the current row ID to `rowID`
func (pp *ParquetParser) SetPos(pos int64, rowID int64) error {
	curPos, _ := pp.Pos()
	if pos < curPos {
		return errors.Errorf("Parquet parset doesn't support seek back yet")
	}

	// Read and discard these rows
	pos = min(pos, int64(pp.totalRows))
	for !(int(pos) >= pp.curRows-pp.avail && int(pos) < pp.curRows) {
		numRead, err := pp.ReadRows(defaultBatchSize)
		if err != nil {
			return errors.Trace(err)
		}
		if numRead == 0 {
			break
		}
	}

	pp.curIdx = int(pos) - (pp.curRows - pp.avail)
	pp.lastRow.RowID = rowID
	return nil
}

// ScannedPos implements the Parser interface.
// For parquet we use the size of all read datum to estimate the scanned position.
func (pp *ParquetParser) ScannedPos() (int64, error) {
	return int64(pp.totalBytesRead), nil
}

// Close closes the parquet file of the parser.
// It implements the Parser interface.
func (pp *ParquetParser) Close() error {
	defer func() {
		if a, ok := pp.alloc.(interface{ Close() }); ok {
			a.Close()
		}

		if pp.memLimiter != nil {
			pp.memLimiter.Release(pp.memoryUsage)
		}

		openedParser.Add(-1)
	}()

	log.FromContext(context.Background()).Info("[parquet parser test] Close parquet parser")
	pp.resetReader()
	for _, r := range pp.readers {
		if err := r.Close(); err != nil {
			return errors.Trace(err)
		}
	}

	return nil
}

// GetRow get the the current row.
// Return error if we can't read next row.
// User should call ReadRow before calling this.
func (pp *ParquetParser) GetRow() ([]types.Datum, error) {
	if pp.curIdx >= pp.avail {
		read, err := pp.ReadRows(defaultBatchSize)
		if err != nil {
			return nil, errors.Trace(err)
		}
		if read == 0 {
			return nil, nil
		}
	}

	row := pp.rows[pp.curIdx]
	pp.curIdx++
	return row, nil
}

// ReadRow reads a row in the parquet file by the parser.
// It implements the Parser interface.
// Return io.EOF if reaching the end of the file.
func (pp *ParquetParser) ReadRow() error {
	pp.lastRow.RowID++
	pp.lastRow.Length = 0
	row, err := pp.GetRow()
	if err != nil {
		return errors.Trace(err)
	}
	if row == nil {
		return io.EOF
	}
	pp.lastRow.Row = row
	pp.lastRow.Length = 0
	return nil
}

func estimateRowSize(row []types.Datum) int {
	length := 0
	for _, v := range row {
		if v.IsNull() {
			continue
		}
		if v.Kind() == types.KindString {
			// use GetBytes to avoid memory allocation
			length += len(v.GetBytes())
		} else {
			length += 8
		}
	}
	return length
}

// LastRow gets the last row parsed by the parser.
// It implements the Parser interface.
func (pp *ParquetParser) LastRow() Row {
	pp.lastRow.Length = estimateRowSize(pp.lastRow.Row)
	return pp.lastRow
}

// RecycleRow implements the Parser interface.
func (pp *ParquetParser) RecycleRow(row Row) {
	pp.rowPool.Put(row.Row)
}

// Columns returns the _lower-case_ column names corresponding to values in
// the LastRow.
func (pp *ParquetParser) Columns() []string {
	return pp.columnNames
}

// SetColumns set restored column names to parser
func (*ParquetParser) SetColumns(_ []string) {
	// just do nothing
}

// SetLogger sets the logger used in the parser.
// It implements the Parser interface.
func (pp *ParquetParser) SetLogger(l log.Logger) {
	pp.logger = l
}

// SetRowID sets the rowID in a parquet file when we start a compressed file.
// It implements the Parser interface.
func (pp *ParquetParser) SetRowID(rowID int64) {
	pp.lastRow.RowID = rowID
}

// OpenParquetReader opens a parquet file and returns a handle that can at least read the file.
func OpenParquetReader(
	ctx context.Context,
	store storage.ExternalStorage,
	path string,
) (storage.ReadSeekCloser, error) {
	r, err := store.Open(ctx, path, nil)
	if err != nil {
		return nil, err
	}

	pf := &parquetFileWrapper{
		ReadSeekCloser: r,
		store:          store,
		ctx:            ctx,
		path:           path,
	}
	pf.Init(defaultBufSize)
	return pf, nil
}

// ReadParquetFileRowCountByFile reads the parquet file row count through fileMeta.
func ReadParquetFileRowCountByFile(
	ctx context.Context,
	store storage.ExternalStorage,
	fileMeta SourceFileMeta,
) (int64, error) {
	r, err := store.Open(ctx, fileMeta.Path, nil)
	if err != nil {
		return 0, errors.Trace(err)
	}

	reader, err := file.NewParquetReader(&parquetFileWrapper{ReadSeekCloser: r})
	if err != nil {
		return 0, errors.Trace(err)
	}

	return reader.MetaData().NumRows, nil
}

// GetDefaultParquetMeta return a default file meta
func GetDefaultParquetMeta() ParquetFileMeta {
	return ParquetFileMeta{
		MemoryUsage:  0,
		UseStreaming: true,
	}
}

// NewParquetParser generates a parquet parser.
func NewParquetParser(
	ctx context.Context,
	store storage.ExternalStorage,
	r storage.ReadSeekCloser,
	path string,
	meta ParquetFileMeta,
) (*ParquetParser, error) {
	// Acquire memory limiter first
	var memoryUsage int
	memoryUsage = min(meta.MemoryUsage, readerMemoryLimit)
	if readerMemoryLimiter != nil {
		readerMemoryLimiter.Acquire(memoryUsage)
	}
	log.FromContext(ctx).Info("Get memory usage of parquet reader",
		zap.String("file", path),
		zap.String("memory usage", fmt.Sprintf("%d MB", memoryUsage>>20)),
		zap.String("memory limit", fmt.Sprintf("%d MB", readerMemoryLimit>>20)),
		zap.Int32("opened parser", openedParser.Add(1)),
		zap.Bool("streaming mode", meta.UseStreaming),
	)

	wrapper, ok := r.(*parquetFileWrapper)
	if !ok {
		wrapper = &parquetFileWrapper{
			ReadSeekCloser: r,
			store:          store,
			ctx:            ctx,
			path:           path,
		}
		wrapper.Init(defaultBufSize)
	}

	allocator := GetAllocator()
	prop := parquet.NewReaderProperties(allocator)
	prop.BufferedStreamEnabled = meta.UseStreaming

	reader, err := file.NewParquetReader(wrapper, file.WithReadProps(prop))
	if err != nil {
		return nil, errors.Trace(err)
	}

	fileSchema := reader.MetaData().Schema
	columnMetas := make([]convertedType, fileSchema.NumColumns())
	columnNames := make([]string, 0, fileSchema.NumColumns())

	for i := range columnMetas {
		desc := reader.MetaData().Schema.Column(i)
		columnNames = append(columnNames, strings.ToLower(desc.Name()))

		logicalType := desc.LogicalType()
		if logicalType.IsValid() {
			columnMetas[i].converted, columnMetas[i].decimalMeta = logicalType.ToConvertedType()
		} else {
			columnMetas[i].converted = desc.ConvertedType()
			pnode, _ := desc.SchemaNode().(*schema.PrimitiveNode)
			columnMetas[i].decimalMeta = pnode.DecimalMetadata()
		}
	}

	subreaders := make([]*file.Reader, 0, fileSchema.NumColumns())
	subreaders = append(subreaders, reader)
	for i := 1; i < fileSchema.NumColumns(); i++ {
		var newWrapper parquet.ReaderAtSeeker
		// If use streaming mode, we will open file for each column.
		if meta.UseStreaming {
			newWrapper, err = wrapper.Open("")
			if err != nil {
				return nil, errors.Trace(err)
			}
		} else {
			newWrapper = wrapper
		}
		reader, err := file.NewParquetReader(newWrapper, file.WithReadProps(prop), file.WithMetadata(reader.MetaData()))
		if err != nil {
			return nil, errors.Trace(err)
		}
		subreaders = append(subreaders, reader)
	}

	numColumns := len(columnMetas)
	pool := zeropool.New(func() []types.Datum {
		return make([]types.Datum, numColumns)
	})

	parser := &ParquetParser{
		readers:      subreaders,
		colMetas:     columnMetas,
		columnNames:  columnNames,
		alloc:        allocator,
		logger:       log.FromContext(ctx),
		memoryUsage:  memoryUsage,
		memLimiter:   readerMemoryLimiter,
		rowPool:      &pool,
		parallelRead: !strings.HasPrefix(store.URI(), storage.LocalURIPrefix) && meta.UseStreaming,
	}
	if err := parser.Init(); err != nil {
		return nil, errors.Trace(err)
	}

	return parser, nil
}

func estimateNonStreamMemory(
	ctx context.Context,
	fileMeta SourceFileMeta,
	store storage.ExternalStorage,
) (int, error) {
	r, err := store.Open(ctx, fileMeta.Path, nil)
	if err != nil {
		return 0, err
	}

	parser, err := NewParquetParser(ctx, store, r, fileMeta.Path, ParquetFileMeta{
		MemoryUsage:  0,
		UseStreaming: false,
	})
	if err != nil {
		return 0, err
	}

	//nolint: errcheck
	defer parser.Close()

	reader := parser.readers[0]
	totalReadRows := reader.MetaData().RowGroups[0].NumRows
	for i := 0; i < int(totalReadRows); i++ {
		err = parser.ReadRow()
		if err != nil {
			if errors.Cause(err) == io.EOF {
				break
			}
			return 0, err
		}
		lastRow := parser.LastRow()
		parser.RecycleRow(lastRow)
	}

	defaultAlloc, _ := parser.alloc.(*defaultAllocator)
	return defaultAlloc.Allocated() + defaultArenaSize, nil
}

// SampleStatisticsFromParquet samples row size and memory usage of the parquet file.
func SampleStatisticsFromParquet(
	ctx context.Context,
	fileMeta SourceFileMeta,
	store storage.ExternalStorage,
) (
	avgRowSize float64,
	memoryUsageStream int,
	memoryUsageFull int,
	err error,
) {
	r, err := store.Open(ctx, fileMeta.Path, nil)
	if err != nil {
		return 0, 0, 0, err
	}

	parser, err := NewParquetParser(ctx, store, r, fileMeta.Path, ParquetFileMeta{
		MemoryUsage:  0,
		UseStreaming: true,
	})
	if err != nil {
		return 0, 0, 0, err
	}

	//nolint: errcheck
	defer parser.Close()

	var (
		rowSize  int64
		rowCount int64
	)

	reader := parser.readers[0]
	if reader.NumRowGroups() == 0 || reader.MetaData().RowGroups[0].NumRows == 0 {
		return 0, 0, 0, nil
	}

	totalReadRows := reader.MetaData().RowGroups[0].NumRows
	for i := 0; i < int(totalReadRows); i++ {
		err = parser.ReadRow()
		if err != nil {
			if errors.Cause(err) == io.EOF {
				break
			}
			return 0, 0, 0, err
		}
		lastRow := parser.LastRow()
		rowCount++
		rowSize += int64(lastRow.Length)
		parser.RecycleRow(lastRow)
	}

	avgRowSize = float64(rowSize) / float64(rowCount)

	alloc := parser.alloc
	defaultAlloc, _ := alloc.(*defaultAllocator)

	// Here we add a defaultArenaSize to avoid differences in data between different files, as we only sample one file.
	memoryUsageStream = defaultAlloc.Allocated() + defaultArenaSize

	pageBufferFull := 0
	memoryUsageFull = defaultAlloc.Allocated()
	for _, rg := range parser.readers[0].MetaData().RowGroups {
		totalUsage := 0
		for _, c := range rg.Columns {
			bufSize := int(c.MetaData.GetTotalCompressedSize())
			// If single buffer size larger than arena size, non-stream mode will be disabled.
			if bufSize > defaultArenaSize {
				totalUsage = 32 << 30
				break
			}
			totalUsage += roundUp(bufSize, alignSize)
		}
		pageBufferFull = max(pageBufferFull, totalUsage)
	}

	// Do some precheck, to prevent OOM during estimate memory usage due to large row group.
	memoryUsageFull = roundUp(memoryUsageFull+pageBufferFull, defaultArenaSize)
	if memoryUsageFull < (6 << 30) {
		memoryUsageFull, err = estimateNonStreamMemory(ctx, fileMeta, store)
	}

	log.FromContext(ctx).Info("Get memory usage of parquet reader",
		zap.String("memory usage full", fmt.Sprintf("%d MB", memoryUsageFull>>20)),
		zap.String("memory usage stream", fmt.Sprintf("%d MB", memoryUsageStream>>20)),
	)

	return avgRowSize, memoryUsageStream, memoryUsageFull, err
}<|MERGE_RESOLUTION|>--- conflicted
+++ resolved
@@ -190,7 +190,7 @@
 func binaryToDecimalStr(rawBytes []byte, scale int) string {
 	negative := rawBytes[0] > 127
 	if negative {
-		for i := 0; i < len(rawBytes); i++ {
+		for i := range rawBytes {
 			rawBytes[i] = ^rawBytes[i]
 		}
 		for i := len(rawBytes) - 1; i >= 0; i-- {
@@ -221,7 +221,6 @@
 	return res.String()
 }
 
-<<<<<<< HEAD
 func formatTime(v int64, unit string, format, utcFormat string, utc bool) string {
 	var t time.Time
 	switch unit {
@@ -267,38 +266,6 @@
 		return n, errors.Errorf("Error reading %d bytes, only read %d bytes", len(p), n)
 	}
 	return n, nil
-=======
-// ReadParquetFileRowCountByFile reads the parquet file row count.
-// It is a special func to fetch parquet file row count fast.
-func ReadParquetFileRowCountByFile(
-	ctx context.Context,
-	store storage.ExternalStorage,
-	fileMeta SourceFileMeta,
-) (int64, error) {
-	r, err := store.Open(ctx, fileMeta.Path, nil)
-	if err != nil {
-		return 0, errors.Trace(err)
-	}
-
-	wrapper := &readerWrapper{
-		ReadSeekCloser: r,
-		store:          store,
-		ctx:            ctx,
-		path:           fileMeta.Path,
-	}
-
-	//nolint: errcheck
-	defer wrapper.Close()
-
-	res := new(preader.ParquetReader)
-	res.NP = 1
-	res.PFile = wrapper
-	if err = res.ReadFooter(); err != nil {
-		return 0, err
-	}
-
-	return res.Footer.NumRows, nil
->>>>>>> 6d7cb934
 }
 
 // ReadAt implemement ReaderAt interface
@@ -540,18 +507,10 @@
 	for i := range pp.rows {
 		pp.rows[i] = make([]types.Datum, numCols)
 	}
-<<<<<<< HEAD
 
 	pp.dumpers = make([]*columnDumper, numCols)
 	for i := range numCols {
 		pp.dumpers[i] = createDumper(meta.Schema.Column(i).PhysicalType())
-=======
-	for i := range length {
-		pp.lastRow.Length += getDatumLen(v.Field(i))
-		if err := setDatumValue(&pp.lastRow.Row[i], v.Field(i), pp.columnMetas[i], pp.logger); err != nil {
-			return err
-		}
->>>>>>> 6d7cb934
 	}
 
 	return nil
@@ -620,7 +579,6 @@
 	return readNum, nil
 }
 
-<<<<<<< HEAD
 // readInGroup read severals rows in current row group.
 // storeOffset represents the starting position for storing the read rows.
 // It's a part of the ReadRows.
@@ -644,13 +602,6 @@
 				dumper.readNextBatch()
 				return nil
 			})
-=======
-func binaryToDecimalStr(rawBytes []byte, scale int) string {
-	negative := rawBytes[0] > 127
-	if negative {
-		for i := range rawBytes {
-			rawBytes[i] = ^rawBytes[i]
->>>>>>> 6d7cb934
 		}
 		if err := eg.Wait(); err != nil {
 			return 0, err
