--- conflicted
+++ resolved
@@ -110,6 +110,7 @@
 	// If the file is parquet, RealSize is the estimated data size after convert
 	// to row oriented storage.
 	RealSize int64
+	Rows     int64
 
 	ParquetMeta ParquetFileMeta // only for parquet
 }
@@ -275,14 +276,10 @@
 	tableIndexMap map[filter.Table]int
 	setupCfg      *MDLoaderSetupConfig
 
-<<<<<<< HEAD
-	sampledParquetRowSizes        map[string]float64
-	sampledParquetMemoryUsage     map[string]int // sampled memory usage for streaming parquet read
-	sampledParquetMemoryUsageFull map[string]int // sampled memory usage for non-streaming parquet read
-=======
 	// store all file infos from parallel reading
-	sampledParquetRowSizes sync.Map
->>>>>>> 6d7cb934
+	sampledParquetRowSizes        sync.Map
+	sampledParquetMemoryUsage     sync.Map // sampled memory usage for streaming parquet read
+	sampledParquetMemoryUsageFull sync.Map // sampled memory usage for non-streaming parquet read
 }
 
 // NewLoader constructs a MyDumper loader that scanns the data source and constructs a set of metadatas.
@@ -359,13 +356,6 @@
 		dbIndexMap:    make(map[string]int),
 		tableIndexMap: make(map[filter.Table]int),
 		setupCfg:      mdLoaderSetupCfg,
-<<<<<<< HEAD
-
-		sampledParquetRowSizes:        make(map[string]float64),
-		sampledParquetMemoryUsage:     make(map[string]int),
-		sampledParquetMemoryUsageFull: make(map[string]int),
-=======
->>>>>>> 6d7cb934
 	}
 
 	if err := setup.setup(ctx); err != nil {
@@ -644,25 +634,19 @@
 	case SourceTypeSQL, SourceTypeCSV:
 		info.FileMeta.RealSize = EstimateRealSizeForFile(ctx, info.FileMeta, s.loader.GetStore())
 	case SourceTypeParquet:
-<<<<<<< HEAD
-		tableName := info.TableName.String()
-		if s.sampledParquetRowSizes[tableName] == 0 {
-			s.sampledParquetRowSizes[tableName],
-				s.sampledParquetMemoryUsage[tableName],
-				s.sampledParquetMemoryUsageFull[tableName],
-				err = SampleStatisticsFromParquet(ctx, info.FileMeta, s.loader.GetStore())
-=======
 		var (
-			totalRowCount int64
-			rowSize       float64
-			tableName     = info.TableName.String()
+			totalRowCount   int64
+			rowSize         float64
+			memoryUsage     int
+			memoryUsageFull int
+			tableName       = info.TableName.String()
 		)
 
 		// Only sample once for each table
 		_, loaded := s.sampledParquetRowSizes.LoadOrStore(tableName, 0)
 		if !loaded {
-			rowSize, err = SampleParquetRowSize(ctx, info.FileMeta, s.loader.GetStore())
->>>>>>> 6d7cb934
+			rowSize, memoryUsage, memoryUsageFull, err =
+				SampleStatisticsFromParquet(ctx, info.FileMeta, s.loader.GetStore())
 			if err != nil {
 				logger.Error("fail to sample parquet row size", zap.String("category", "loader"),
 					zap.String("schema", res.Schema), zap.String("table", res.Name),
@@ -670,25 +654,9 @@
 				return nil, errors.Trace(err)
 			}
 			s.sampledParquetRowSizes.Store(tableName, rowSize)
-		}
-<<<<<<< HEAD
-		if s.sampledParquetRowSizes[tableName] != 0 {
-			totalRowCount, err := ReadParquetFileRowCountByFile(ctx, s.loader.GetStore(), info.FileMeta)
-			if err != nil {
-				logger.Error("fail to get file total row count", zap.String("category", "loader"),
-					zap.String("schema", res.Schema), zap.String("table", res.Name),
-					zap.Stringer("type", res.Type), zap.Error(err))
-				return errors.Trace(err)
-			}
-			info.FileMeta.RealSize = int64(float64(totalRowCount) * s.sampledParquetRowSizes[tableName])
-			info.FileMeta.ParquetMeta.Rows = totalRowCount
-			if m, ok := metric.FromContext(ctx); ok {
-				m.RowsCounter.WithLabelValues(metric.StateTotalRestore, tableName).Add(float64(totalRowCount))
-			}
-			info.FileMeta.ParquetMeta.MemoryUsage = s.sampledParquetMemoryUsage[tableName]
-			// info.FileMeta.ParquetMeta.MemoryUsageFull = s.sampledParquetMemoryUsageFull[tableName]
-			info.FileMeta.ParquetMeta.UseStreaming = true
-=======
+			s.sampledParquetMemoryUsage.Store(tableName, memoryUsage)
+			s.sampledParquetMemoryUsageFull.Store(tableName, memoryUsageFull)
+		}
 
 		totalRowCount, err = ReadParquetFileRowCountByFile(ctx, s.loader.GetStore(), info.FileMeta)
 		if err != nil {
@@ -701,7 +669,6 @@
 		info.FileMeta.Rows = totalRowCount
 		if m, ok := metric.FromContext(ctx); ok {
 			m.RowsCounter.WithLabelValues(metric.StateTotalRestore, tableName).Add(float64(totalRowCount))
->>>>>>> 6d7cb934
 		}
 	}
 
